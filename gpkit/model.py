# -*- coding: utf-8 -*-
"""Module for creating Model instances.

    Example
    -------
    >>> gp = gpkit.Model(cost, constraints, substitutions)

"""

import numpy as np

from collections import Iterable

from pprint import pformat
from collections import defaultdict

from .nomials import Constraint, MonoEQConstraint
from .nomials import Monomial, Posynomial, Signomial
from .posyarray import PosyArray
<<<<<<< HEAD
from .varkey import VarKey
from .variables import Variable, VectorVariable
from .solution_array import SolutionArray
=======
from .substitution import substitution, getsubs
from . import EnableSignomials

>>>>>>> f55482ca
from .small_classes import Strings
from .nomial_data import NomialData

from .solution_array import parse_result
from .substitution import getconstants, separatesubs
from .small_scripts import flatten
from .small_scripts import mag
from .small_scripts import is_sweepvar
from .form_program import form_program

try:
    from IPython.parallel import Client
    CLIENT = Client(timeout=0.01)
    assert len(CLIENT) > 0
    POOL = CLIENT[:]
    POOL.use_dill()
    print("Using parallel execution of sweeps on %s clients" % len(CLIENT))
except:
    POOL = None


class Model(object):
    """Symbolic representation of an optimization problem.

    The Model class is used both directly to create models with constants and
    sweeps, and indirectly inherited to create custom model classes.

    Arguments
    ---------
    cost : Signomial (optional)
        If this is undeclared, the Model will get its cost and constraints
        from its "setup" method. This allows for easy inheritance.

    constraints : list of Constraints (optional)
        Defaults to an empty list.

    substitutions : dict (optional)
        This dictionary will be substituted into the problem before solving,
        and also allows the declaration of sweeps and linked sweeps.

    *args, **kwargs : Passed to the setup method for inheritance.

    Attributes with side effects
    ----------------------------
    `program` is set during a solve
    `solution` is set at the end of a solve
    """
    model_nums = defaultdict(int)

    def __init__(self, cost=None, constraints=None, substitutions=None,
                 *args, **kwargs):
        if cost is None:
            if not hasattr(self, "setup"):
                raise TypeError("Models can only be created without a cost"
                                " if they have a 'setup' method.")
            try:
                name = kwargs.pop("name", self.__class__.__name__)
                setup = self.setup(*args, **kwargs)
            except:
                print("The 'setup' method of this model had an error.")
                raise
            try:
                cost, constraints = setup
            except TypeError:
                raise TypeError("Model 'setup' methods must return "
                                "(cost, constraints).")
        if constraints is None:
            constraints = []
        if substitutions is None:
            substitutions = {}

        self.cost = Signomial(cost)
        self.constraints = list(constraints)
        self.substitutions = dict(substitutions)

        if hasattr(self, "setup"):
            # TODO: use super instead of Model?
            k = Model.model_nums[name]
            Model.model_nums[name] = k+1
            name += str(k) if k else ""
            for s in self.signomials:
                for k in s.varlocs:
                    if "model" not in k.descr:
                        newk = VarKey(k, model=name)
                        s.varlocs[newk] = s.varlocs.pop(k)
                for exp in p.exps:
                    for k in exp:
                        if "model" not in k.descr:
                            newk = VarKey(k, model=name)
                            exp[newk] = exp.pop(k)

    @property
    def signomials(self):
        constraints = tuple(flatten(self.constraints, Signomial))
        # TODO: parse constraints during flattening, calling Posyarray on
        #       anything that holds only posys and then saving that list.
        #       This will allow prettier constraint printing.
        posynomials = [self.cost]
        for constraint in constraints:
            if isinstance(constraint, MonoEQConstraint):
                posynomials.extend([constraint.leq, constraint.geq])
            else:
                posynomials.append(constraint)
        return posynomials

    @property
    def unsubbed(self):
        return NomialData(signomials=self.signomials, simplify=False)

    @property
    def allsubs(self):
        "All substitutions currently in the Model."
        subs = self.unsubbed.values
        subs.update(self.substitutions)
        return subs

    @property
    def signomials_et_al(self):
        "Get signomials, unsubbed, allsubs in one pass."
        signomials = self.signomials
        unsubbed = NomialData(signomials=signomials, simplify=False)
        allsubs = unsubbed.values
        allsubs.update(self.substitutions)
        return signomials, unsubbed, allsubs

    @property
    def constants(self):
        "All constants (non-sweep substitutions) currently in the Model."
        unsubbed, allsubs = self._unsubbed_allsubs()
        return getconstants(unsubbed, allsubs)

    def __add__(self, other):
        if isinstance(other, Model):
            substitutions = dict(self.substitutions)
            substitutions.update(other.substitutions)
            return Model(self.cost*other.cost,
                         self.constraints + other.constraints,
                         substitutions)
        else:
            return NotImplemented

    def __mul__(self, other):
        if isinstance(other, Model):
            # TODO: combine shared variables
            substitutions = dict(self.substitutions)
            substitutions.update(other.substitutions)
            return Model(self.cost*other.cost,
                         self.constraints + other.constraints,
                         substitutions)
        else:
            return NotImplemented

    # TODO: add get_item

    def solve(self, solver=None, verbosity=2, skipfailures=True, *args, **kwargs):
        """Forms a GeometricProgram and attempts to solve it.

        Arguments
        ---------
        solver : string or function (optional)
            If None, uses the default solver found in installation.

        verbosity : int (optional)
            If greater than 0 prints runtime messages.
            Is decremented by one and then passed to programs.

        skipfailures : bool (optional)
            If True, when a solve errors during a sweep, skip it.

        *args, **kwargs : Passed to solver

        Returns
        -------
        sol : SolutionArray
            See the SolutionArray documentation for details.

        Raises
        ------
        ValueError if called on a model with Signomials.
        RuntimeWarning if an error occurs in solving or parsing the solution.
        """
<<<<<<< HEAD
        # try:
        return self._solve("gp", solver, verbosity, skipfailures, *args, **kwargs)
        # except ValueError:
        #     raise ValueError("'solve()' can only be called on models that do"
        #                      " not contain Signomials, because only those"
        #                      " models guarantee a global solution."
        #                      " For a local solution, try 'localsolve()'.")
=======
        try:
            return self._solve("gp", solver, verbosity, skipfailures,
                               *args, **kwargs)
        except ValueError:
            raise ValueError("'solve()' can only be called on models that do"
                             " not contain Signomials, because only those"
                             " models guarantee a global solution."
                             " For a local solution, try 'localsolve()'.")
>>>>>>> f55482ca

    def localsolve(self, solver=None, verbosity=2, skipfailures=True, *args, **kwargs):
        """Forms a SignomialProgram and attempts to locally solve it.

        Arguments
        ---------
        solver : string or function (optional)
            If None, uses the default solver found in installation.

        verbosity : int (optional)
            If greater than 0 prints runtime messages.
            Is decremented by one and then passed to programs.

        skipfailures : bool (optional)
            If True, when a solve errors during a sweep, skip it.

        *args, **kwargs : Passed to solver

        Returns
        -------
        sol : SolutionArray
            See the SolutionArray documentation for details.

        Raises
        ------
        ValueError if called on a model without Signomials.
        RuntimeWarning if an error occurs in solving or parsing the solution.
        """
<<<<<<< HEAD
        # try:
        return self._solve("sp", solver, verbosity, skipfailures, *args, **kwargs)
        # except ValueError:
        #     raise ValueError("'localsolve()' can only be called on models that"
        #                      " contain Signomials, because such"
        #                      " models have only local solutions. Models"
        #                      " without Signomials have global solutions,"
        #                      " so try using 'solve()'.")
=======
        try:
            with EnableSignomials():
                return self._solve("sp", solver, verbosity, skipfailures,
                                   *args, **kwargs)
        except ValueError:
            raise ValueError("'localsolve()' can only be called on models that"
                             " contain Signomials, because such"
                             " models have only local solutions. Models"
                             " without Signomials have global solutions,"
                             " so try using 'solve()'.")
>>>>>>> f55482ca

    def _solve(self, programType, solver, verbosity, skipfailures,
               *args, **kwargs):
        """Generates a program and solves it, sweeping as appropriate.

        Arguments
        ---------
        solver : string or function (optional)
            If None, uses the default solver found in installation.

        programType : "gp" or "sp"

        verbosity : int (optional)
            If greater than 0 prints runtime messages.
            Is decremented by one and then passed to programs.

        skipfailures : bool (optional)
            If True, when a solve errors during a sweep, skip it.

        *args, **kwargs : Passed to solver

        Returns
        -------
        sol : SolutionArray
            See the SolutionArray documentation for details.

        Raises
        ------
        ValueError if programType and model constraints don't match.
        RuntimeWarning if an error occurs in solving or parsing the solution.
        """
        signomials, unsubbed, allsubs = self.signomials_et_al
        sweep, linkedsweep, constants = separatesubs(unsubbed, allsubs)
        solution = SolutionArray()
        kwargs.update({"solver": solver})
        kwargs.update({"verbosity": verbosity - 1})

        if sweep:
            if len(sweep) == 1:
                sweep_grids = np.array(sweep.values())
            else:
                sweep_grids = np.meshgrid(*list(sweep.values()))

            N_passes = sweep_grids[0].size
            sweep_vects = {var: grid.reshape(N_passes)
                           for (var, grid) in zip(sweep, sweep_grids)}

            if verbosity > 0:
                print("Solving for %i variables over %i passes." %
                      (len(self.variables), N_passes))

            def solve_pass(i):
                this_pass = {var: sweep_vect[i]
                             for (var, sweep_vect) in sweep_vects.items()}
                linked = {var: fn(*[this_pass[VarKey(v)]
                                    for v in var.descr["args"]])
                          for var, fn in linkedsweep.items()}
                this_pass.update(linked)
                constants_ = constants
                constants_.update(this_pass)
                program, unsubbed.mmaps = form_program(
                    programType, signomials, constants_, verbosity)
                try:
                    if programType == "gp":
                        result = program.solve(*args, **kwargs)
                    elif programType == "sp":
                        result = program.localsolve(*args, **kwargs)
                    sol = parse_result(result, constants_, unsubbed,
                                       sweep, linkedsweep)
                    return program, sol
                except (RuntimeWarning, ValueError):
                    return program, program.result

            if POOL:
                mapfn = POOL.map_sync
            else:
                mapfn = map

            self.program = []
            for program, result in mapfn(solve_pass, range(N_passes)):
                if not hasattr(result, "status"):
                    # this is an optimal solution
                    self.program.append(program)  # NOTE: SIDE EFFECTS
                    solution.append(result)
                elif not skipfailures:
                    # we had a failed solve; append the program and then error
                    self.program.append(program)  # NOTE: SIDE EFFECTS
                    raise RuntimeWarning("solve failed during sweep; program"
                                         " has been saved to m.program[-1].")
        else:
            # NOTE: SIDE EFFECTS
            self.program, unsubbed.mmaps = form_program(
                programType, signomials, constants, verbosity)
            if programType == "gp":
                result = self.program.solve(*args, **kwargs)
            elif programType == "sp":
                result = self.program.localsolve(*args, **kwargs)
            solution.append_parse(result, constants, unsubbed)
        solution.program = self.program
        solution.toarray()
        self.solution = solution  # NOTE: SIDE EFFECTS
        if verbosity > 0:
            print solution.table()
        return solution

    # TODO: add sweepgp(index)?

    def gp(self, verbosity=2):
        gp, _ = form_program("gp", self.signomials, self.constants, verbosity)
        return gp

    def sp(self, verbosity=2):
        sp, _ = form_program("sp", self.signomials, self.constants, verbosity)
        return sp

    def feasibility(self,
                    search=["overall", "constraints", "constants"],
                    constvars=None, verbosity=0):
        """Searches for feasibile versions of the Model.

        Argument
        --------
        search : list of strings or string
            The search(es) to perform. Details on each type below.
        constvars : iterable
            If declared, only constants in constvars will be changed.
            Otherwise, all constants can be changed in a constants search.
        verbosity : int
            If greater than 0, will print a report.
            Decremented by 1 and passed to solvers.

        Returns
        -------
        feasibilities : dict, float, or list
            Has an entry for each search; if only one, returns that directly.

            "overall" : float
                The smallest number each constraint's less-than side would
                have to be divided by to make the program feasible.
            "constraints" : array of floats
                Similar to "overall", but contains a number for each
                constraint, and minimizes the product of those numbers.
            "constants" : dict of varkeys: floats
                A substitution dictionary that would make the program feasible,
                chosen to minimize the product of new_values/old_values.

        Examples
        -------
        >>> from gpkit import Variable, Model, PosyArray
        >>> x = Variable("x")
        >>> x_min = Variable("x_min", 2)
        >>> x_max = Variable("x_max", 1)
        >>> m = Model(x, [x <= x_max, x >= x_min])
        >>> # m.solve()  # RuntimeWarning!
        >>> feas = m.feasibility()
        >>>
        >>> # USING OVERALL
        >>> m.constraints = PosyArray(m.signomials)/feas["overall"]
        >>> m.solve()
        >>>
        >>> # USING CONSTRAINTS
        >>> m = Model(x, [x <= x_max, x >= x_min])
        >>> m.constraints = PosyArray(m.signomials)/feas["constraints"]
        >>> m.solve()
        >>>
        >>> # USING CONSTANTS
        >>> m = Model(x, [x <= x_max, x >= x_min])
        >>> m.substitutions.update(feas["constants"])
        >>> m.solve()
        """
        feasibilities = {}
        signomials, unsubbed, allsubs = self.signomials_et_al

        if all(isinstance(s, Posynomial) for s in signomials):
            if verbosity > 0:
                print("")
                print("Infeasibility report")
                print("--------------------")
            if "overall" in search:
                max_gp = self.gp().feasibility_search("max")
                infeasibility = max_gp.solve(verbosity=verbosity-1)["cost"]
                if verbosity > 0:
                    print "      overall : %.2f" % infeasibility
                feasibilities["overall"] = infeasibility

            if "constraints" in search:
                prod_gp = self.gp().feasibility_search("product")
                slackvars = list(prod_gp.cost.varkeys.values())[0]
                result = prod_gp.solve(verbosity=verbosity-1)
                con_infeas = [result["variables"][sv] for sv in slackvars]
                if verbosity > 0:
                    print "  constraints : %s" % con_infeas
                feasibilities["constraints"] = con_infeas

        constants = getconstants(unsubbed, allsubs)
        if constvars:
            constvars = set(constvars)
            # get varkey versions
            constvars = getconstants(unsubbed.varkeys, unsubbed.varlocs,
                                dict(zip(constvars, constvars)))
            # filter constants
            constants = {k: v for k, v in constants.items() if k in constvars}
        if "constants" in search and constants:
            slackb = VectorVariable(len(constants))
            constvarkeys, constvars, rmvalue, addvalue = [], [], {}, {}
            for vk in constants.keys():
                descr = dict(vk.descr)
                del descr["value"]
                vk_ = VarKey(**descr)
                rmvalue[vk] = vk_
                addvalue[vk_] = vk
                constvarkeys.append(vk_)
                constvars.append(Variable(**descr))
            constvars = PosyArray(constvars)
            constvalues = PosyArray(constants.values())
            constraints = [c.sub(rmvalue) for c in self.constraints]
            # cost function could also be .sum(), self.cost would break ties
            var_m = Model(slackb.prod(),
                          constraints
                          + [slackb >= 1,
                             constvalues/slackb <= constvars,
                             constvars <= constvalues*slackb])
            sol = var_m.solve(verbosity=verbosity-1)
            feasible_constvalues = sol(constvars).tolist()
            changed_vals = feasible_constvalues != np.array(constvalues)
            var_infeas = {addvalue[constvarkeys[i]]: feasible_constvalues[i]
                          for i in np.where(changed_vals)}
            if verbosity > 0:
                print "    constants : %s" % var_infeas
            feasibilities["constants"] = var_infeas

        if verbosity > 0:
            print("")

        if len(feasibilities) > 1:
            return feasibilities
        else:
            return feasibilities.values()[0]

    def __repr__(self):
        return "gpkit.%s(%s)" % (self.__class__.__name__, str(self))

    def __str__(self):
        """String representation of a Model.
        Contains all of its parameters."""
        return "\n".join(["# minimize",
                          "    %s," % self.cost,
                          "[   # subject to"] +
                         ["    %s," % constr
                          for constr in self.constraints] +
                         ['],',
                          "    substitutions={ %s }" %
                          pformat(self.allsubs, indent=20)[20:-1]])

    def _latex(self, unused=None):
        """LaTeX representation of a GeometricProgram.
        Contains all of its parameters."""
        # TODO: print sweeps and linkedsweeps
        return "\n".join(["\\begin{array}[ll]",
                          "\\text{}",
                          "\\text{minimize}",
                          "    & %s \\\\" % self.cost._latex(),
                          "\\text{subject to}"] +
                         ["    & %s \\\\" % constr._latex()
                          for constr in self.constraints] +
                         ["\\text{substituting}"] +
                         sorted(["    & %s = %s \\\\" % (var._latex(),
                                                         latex_num(val))
                                 for var, val in self.constants.items()]) +
                         ["\\end{array}"])<|MERGE_RESOLUTION|>--- conflicted
+++ resolved
@@ -17,15 +17,9 @@
 from .nomials import Constraint, MonoEQConstraint
 from .nomials import Monomial, Posynomial, Signomial
 from .posyarray import PosyArray
-<<<<<<< HEAD
-from .varkey import VarKey
-from .variables import Variable, VectorVariable
 from .solution_array import SolutionArray
-=======
-from .substitution import substitution, getsubs
 from . import EnableSignomials
 
->>>>>>> f55482ca
 from .small_classes import Strings
 from .nomial_data import NomialData
 
@@ -207,15 +201,6 @@
         ValueError if called on a model with Signomials.
         RuntimeWarning if an error occurs in solving or parsing the solution.
         """
-<<<<<<< HEAD
-        # try:
-        return self._solve("gp", solver, verbosity, skipfailures, *args, **kwargs)
-        # except ValueError:
-        #     raise ValueError("'solve()' can only be called on models that do"
-        #                      " not contain Signomials, because only those"
-        #                      " models guarantee a global solution."
-        #                      " For a local solution, try 'localsolve()'.")
-=======
         try:
             return self._solve("gp", solver, verbosity, skipfailures,
                                *args, **kwargs)
@@ -224,7 +209,6 @@
                              " not contain Signomials, because only those"
                              " models guarantee a global solution."
                              " For a local solution, try 'localsolve()'.")
->>>>>>> f55482ca
 
     def localsolve(self, solver=None, verbosity=2, skipfailures=True, *args, **kwargs):
         """Forms a SignomialProgram and attempts to locally solve it.
@@ -253,16 +237,6 @@
         ValueError if called on a model without Signomials.
         RuntimeWarning if an error occurs in solving or parsing the solution.
         """
-<<<<<<< HEAD
-        # try:
-        return self._solve("sp", solver, verbosity, skipfailures, *args, **kwargs)
-        # except ValueError:
-        #     raise ValueError("'localsolve()' can only be called on models that"
-        #                      " contain Signomials, because such"
-        #                      " models have only local solutions. Models"
-        #                      " without Signomials have global solutions,"
-        #                      " so try using 'solve()'.")
-=======
         try:
             with EnableSignomials():
                 return self._solve("sp", solver, verbosity, skipfailures,
@@ -273,7 +247,6 @@
                              " models have only local solutions. Models"
                              " without Signomials have global solutions,"
                              " so try using 'solve()'.")
->>>>>>> f55482ca
 
     def _solve(self, programType, solver, verbosity, skipfailures,
                *args, **kwargs):
