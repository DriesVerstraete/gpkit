"""Tests for GP and SP classes"""
import math
import unittest
import numpy as np
from gpkit import (Model, Monomial, settings, VectorVariable, Variable,
                   EnableSignomials, ArrayVariable)
from gpkit.geometric_program import GeometricProgram
from gpkit.small_classes import CootMatrix

NDIGS = {"cvxopt": 5, "mosek": 6, "mosek_cli": 5}
# TODO revert "mosek" NDIGS to 7, once #296 fully resolved
# name: decimal places of accuracy


class TestGP(unittest.TestCase):
    """
    Test GeometricPrograms.
    This TestCase gets run once for each installed solver.
    """
    name = "TestGP_"
    # solver and ndig get set in loop at bottom this file, a bit hacky
    solver = None
    ndig = None

    def test_trivial_gp(self):
        """
        Create and solve a trivial GP:
            minimize    x + 2y
            subject to  xy >= 1

        The global optimum is (x, y) = (sqrt(2), 1/sqrt(2)).
        """
        x = Monomial('x')
        y = Monomial('y')
        prob = Model(cost=(x + 2*y),
                     constraints=[x*y >= 1])
        sol = prob.solve(solver=self.solver, verbosity=0)
        self.assertAlmostEqual(sol("x"), math.sqrt(2.), self.ndig)
        self.assertAlmostEqual(sol("y"), 1/math.sqrt(2.), self.ndig)
        self.assertAlmostEqual(sol("x") + 2*sol("y"),
                               2*math.sqrt(2),
                               self.ndig)
        self.assertAlmostEqual(sol["cost"], 2*math.sqrt(2), self.ndig)

    def test_trivial_vector_gp(self):
        """
        Create and solve a trivial GP with VectorVariables
        """
        x = VectorVariable(2, 'x')
        y = VectorVariable(2, 'y')
        prob = Model(cost=(sum(x) + 2*sum(y)),
                     constraints=[x*y >= 1])
        sol = prob.solve(solver=self.solver, verbosity=0)
        self.assertEqual(sol('x').shape, (2,))
        self.assertEqual(sol('y').shape, (2,))
        for x, y in zip(sol('x'), sol('y')):
            self.assertAlmostEqual(x, math.sqrt(2.), self.ndig)
            self.assertAlmostEqual(y, 1/math.sqrt(2.), self.ndig)
        self.assertAlmostEqual(sol["cost"]/(4*math.sqrt(2)), 1., self.ndig)

    def simpleflight_test_core(self, m):
        sol = m.solve(solver=self.solver, verbosity=0)
        freevarcheck = dict(A=8.46,
                            C_D=0.0206,
                            C_f=0.0036,
                            C_L=0.499,
                            Re=3.68e+06,
                            S=16.4,
                            W=7.34e+03,
                            V=38.2,
                            W_w=2.40e+03)
        # sensitivity values from p. 34 of W. Hoburg's thesis
        consenscheck = {r"(\frac{S}{S_{wet}})": 0.4300,
                        "e": -0.4785,
                        r"\pi": -0.4785,
                        "V_{min}": -0.3691,
                        "k": 0.4300,
                        r"\mu": 0.0860,
                        "(CDA0)": 0.0915,
                        "C_{L,max}": -0.1845,
                        r"\tau": -0.2903,
                        "N_{ult}": 0.2903,
                        "W_0": 1.0107,
                        r"\rho": -0.2275}
        for key in freevarcheck:
            sol_rat = sol["variables"][key]/freevarcheck[key]
            self.assertTrue(abs(1-sol_rat) < 1e-2)
        for key in consenscheck:
            sol_rat = sol["sensitivities"]["variables"][key]/consenscheck[key]
            self.assertTrue(abs(1-sol_rat) < 1e-2)

    def test_simpleflight(self):
        from gpkit.tests.simpleflight import simpleflight_generator
        sf = simpleflight_generator()
        self.simpleflight_test_core(sf.gp())

    def test_mdd_example(self):
        Cl = Variable("Cl", 0.5, "-", "Lift Coefficient")
        Mdd = Variable("Mdd", "-", "Drag Divergence Mach Number")
        m1 = Model(1/Mdd, [1 >= 5*Mdd + 0.5, Mdd >= 0.00001])
        m2 = Model(1/Mdd, [1 >= 5*Mdd + 0.5])
        m3 = Model(1/Mdd, [1 >= 5*Mdd + Cl, Mdd >= 0.00001])
        sol1 = m1.solve(solver=self.solver, verbosity=0)
        sol2 = m2.solve(solver=self.solver, verbosity=0)
        sol3 = m3.solve(solver=self.solver, verbosity=0)
        gp1, gp2, gp3 = [m.program for m in [m1, m2, m3]]
        self.assertEqual(gp1.A, CootMatrix(row=[0, 1, 2],
                                           col=[0, 0, 0],
                                           data=[-1, 1, -1]))
        self.assertEqual(gp2.A, CootMatrix(row=[0, 1],
                                           col=[0, 0],
                                           data=[-1, 1]))
        # order of variables within a posynomial is not stable
        #   (though monomial order is)
        equiv1 = gp3.A == CootMatrix(row=[0, 2, 3, 2],
                                     col=[0, 0, 0, 0],
                                     data=[-1, 1, -1, 0])
        equiv2 = gp3.A == CootMatrix(row=[0, 1, 3, 2],
                                     col=[0, 0, 0, 0],
                                     data=[-1, 1, -1, 0])
        self.assertTrue(equiv1 or equiv2)
        self.assertAlmostEqual(sol1(Mdd), sol2(Mdd))
        self.assertAlmostEqual(sol1(Mdd), sol3(Mdd))
        self.assertAlmostEqual(sol2(Mdd), sol3(Mdd))

    def test_additive_constants(self):
        x = Variable('x')
        m = Model(1/x, [1 >= 5*x + 0.5, 1 >= 10*x])
        m.solve(verbosity=0)
        gp = m.program
        self.assertEqual(gp.cs[1], gp.cs[2])
        self.assertEqual(gp.A.data[1], gp.A.data[2])

    def test_zeroing(self):
        L = Variable("L")
        k = Variable("k", 0)
        with EnableSignomials():
            constr = [L-5*k <= 10]
        sol = Model(1/L, constr).solve(verbosity=0, solver=self.solver)
        self.assertAlmostEqual(sol(L), 10, self.ndig)
        self.assertAlmostEqual(sol["cost"], 0.1, self.ndig)
<<<<<<< HEAD
        gpkit.disable_signomials()
=======
>>>>>>> f55482ca

    def test_singular(self):
        """
        Create and solve GP with a singular A matrix
        """
        if self.solver == 'cvxopt':
            # cvxopt can't solve this problem
            # (see https://github.com/cvxopt/cvxopt/issues/36)
            return
        x = Variable('x')
        y = Variable('y')
        m = Model(y*x, [y*x >= 12])
        sol = m.solve(solver=self.solver, verbosity=0)
        self.assertAlmostEqual(sol["cost"], 12, self.ndig)

    def test_constants_in_objective_1(self):
        '''Issue 296'''
        x1 = Variable('x1')
        x2 = Variable('x2')
        m = Model(1.+ x1 + x2, [x1 >= 1., x2 >= 1.])
        sol = m.solve(solver=self.solver, verbosity=0)
        self.assertAlmostEqual(sol["cost"], 3, self.ndig)

    def test_constants_in_objective_2(self):
        '''Issue 296'''
        x1 = Variable('x1')
        x2 = Variable('x2')
        m = Model(x1**2 + 100 + 3*x2, [x1 >= 10., x2 >= 15.])
        sol = m.solve(solver=self.solver, verbosity=0)
        self.assertAlmostEqual(sol["cost"]/245., 1, self.ndig)

    def test_feasibility_gp_(self):
        x = Variable('x')
        gp = GeometricProgram(x, [x**2 >= 1, x <= 0.5])
        self.assertRaises(RuntimeWarning, gp.solve, verbosity=0)
        fgp = gp.feasibility_search(flavour="max")
        sol1 = fgp.solve(verbosity=0)
        fgp = gp.feasibility_search(flavour="product")
        sol2 = fgp.solve(verbosity=0)
        self.assertTrue(sol1["cost"] >= 1)
        self.assertTrue(sol2["cost"] >= 1)

    def test_terminating_constant_(self):
        x = Variable('x')
        y = Variable('y', value=0.5)
        prob = Model(1/x, [x + y <= 4])
        sol = prob.solve(verbosity=0)
        self.assertAlmostEqual(sol["cost"], 1/3.5, self.ndig)


class TestSP(unittest.TestCase):
    """test case for SP class -- gets run for each installed solver"""
    name = "TestSP_"
    solver = None
    ndig = None

    def test_trivial_sp(self):
        x = Variable('x')
        y = Variable('y')
        with EnableSignomials():
            m = Model(x, [x >= 1-y, y <= 0.1])
        sol = m.localsolve(verbosity=0, solver=self.solver)
        self.assertAlmostEqual(sol["variables"]["x"], 0.9, self.ndig)
        with EnableSignomials():
            m = Model(x, [x+y >= 1, y <= 0.1])
        sol = m.localsolve(verbosity=0, solver=self.solver)
        self.assertAlmostEqual(sol["variables"]["x"], 0.9, self.ndig)

    def test_relaxation(self):
        x = Variable("x")
        y = Variable("y")
        with EnableSignomials():
            constraints = [y + x >= 2, y <= x]
        objective = x
        m = Model(objective, constraints)
        m.localsolve(verbosity=0)

        # issue #257

        A = VectorVariable(2, "A")
        B = ArrayVariable([2, 2], "B")
        C = VectorVariable(2, "C")
        with EnableSignomials():
            constraints = [A <= B.dot(C),
                           B <= 1,
                           C <= 1]
        obj = 1/A[0] + 1/A[1]
        m = Model(obj, constraints)
        m.localsolve(verbosity=0)

    def test_issue180(self):
        L = Variable("L")
        Lmax = Variable("L_{max}", 10)
        W = Variable("W")
        Wmax = Variable("W_{max}", 10)
        A = Variable("A", 10)
        Obj = Variable("Obj")
        a_val = 0.01
        a = Variable("a", a_val)
        with EnableSignomials():
            eqns = [L <= Lmax,
                    W <= Wmax,
                    L*W >= A,
                    Obj >= a*(2*L + 2*W) + (1-a)*(12 * W**-1 * L**-3)]
        m = Model(Obj, eqns)
        spsol = m.solve(verbosity=0, solver=self.solver)
        # now solve as GP
        eqns[-1] = (Obj >= a_val*(2*L + 2*W) + (1-a_val)*(12 * W**-1 * L**-3))
        m = Model(Obj, eqns)
        gpsol = m.solve(verbosity=0, solver=self.solver)
        self.assertAlmostEqual(spsol['cost'], gpsol['cost'])

    def test_trivial_sp2(self):
        x = Variable("x")
        y = Variable("y")

        # converging from above
        with EnableSignomials():
            constraints = [y + x >= 2, y >= x]
        objective = y
        x0 = 1
        y0 = 2
        m = Model(objective, constraints)
        sol1 = m.localsolve(x0={x: x0, y: y0}, verbosity=0, solver=self.solver)

        # converging from right
        with EnableSignomials():
            constraints = [y + x >= 2, y <= x]
        objective = x
        x0 = 2
        y0 = 1
        m = Model(objective, constraints)
        sol2 = m.localsolve(x0={x: x0, y: y0}, verbosity=0, solver=self.solver)

        self.assertAlmostEqual(sol1["variables"]["x"],
                               sol2["variables"]["x"], self.ndig)
        self.assertAlmostEqual(sol1["variables"]["y"],
                               sol2["variables"]["x"], self.ndig)

    def test_sp_initial_guess_sub(self):
        x = Variable("x")
        y = Variable("y")
        x0 = 1
        y0 = 2
        with EnableSignomials():
            constraints = [y + x >= 2, y <= x]
        objective = x
        m = Model(objective, constraints)
        try:
            sol = m.localsolve(x0={x: x0, y: y0}, verbosity=0,
                               solver=self.solver)
        except TypeError:
            self.fail("Call to local solve with only variables failed")
        self.assertAlmostEqual(sol(x), 1, self.ndig)
        self.assertAlmostEqual(sol["cost"], 1, self.ndig)

        try:
            sol = m.localsolve(x0={"x": x0, "y": y0}, verbosity=0,
                               solver=self.solver)
        except TypeError:
            self.fail("Call to local solve with only variable strings failed")
        self.assertAlmostEqual(sol("x"), 1, self.ndig)
        self.assertAlmostEqual(sol["cost"], 1, self.ndig)

        try:
            sol = m.localsolve(x0={"x": x0, y: y0}, verbosity=0,
                               solver=self.solver)
        except TypeError:
            self.fail("Call to local solve with a mix of variable strings "
                      "and variables failed")
        self.assertAlmostEqual(sol["cost"], 1, self.ndig)


TEST_CASES = [TestGP, TestSP]

TESTS = []
for testcase in TEST_CASES:
    for solver in settings["installed_solvers"]:
        if solver:
            test = type(testcase.__name__+"_"+solver,
                        (testcase,), {})
            setattr(test, "solver", solver)
            setattr(test, "ndig", NDIGS[solver])
            TESTS.append(test)

if __name__ == "__main__":
    from gpkit.tests.helpers import run_tests
    run_tests(TESTS)<|MERGE_RESOLUTION|>--- conflicted
+++ resolved
@@ -139,10 +139,6 @@
         sol = Model(1/L, constr).solve(verbosity=0, solver=self.solver)
         self.assertAlmostEqual(sol(L), 10, self.ndig)
         self.assertAlmostEqual(sol["cost"], 0.1, self.ndig)
-<<<<<<< HEAD
-        gpkit.disable_signomials()
-=======
->>>>>>> f55482ca
 
     def test_singular(self):
         """
