import unittest
from gpkit import Monomial, Posynomial, PosyArray, VectorVariable
import gpkit


class T_PosyArray(unittest.TestCase):

    def test_array_mult(self):
        x = VectorVariable(3, 'x', label='dummy variable')
        x_0 = Monomial('x', idx=(0,), shape=(3,), label='dummy variable')
        x_1 = Monomial('x', idx=(1,), shape=(3,), label='dummy variable')
        x_2 = Monomial('x', idx=(2,), shape=(3,), label='dummy variable')
        p = x_0**2 + x_1**2 + x_2**2
        self.assertEqual(x.dot(x), p)
        m = PosyArray([[x_0**2, x_0*x_1, x_0*x_2],
                       [x_0*x_1, x_1**2, x_1*x_2],
                       [x_0*x_2, x_1*x_2, x_2**2]])
        self.assertEqual(x.outer(x), m)

    def test_elementwise_mult(self):
        m = Monomial('m')
        x = VectorVariable(3, 'x', label='dummy variable')
        x_0 = Monomial('x', idx=(0,), shape=(3,), label='dummy variable')
        x_1 = Monomial('x', idx=(1,), shape=(3,), label='dummy variable')
        x_2 = Monomial('x', idx=(2,), shape=(3,), label='dummy variable')
        # multiplication with numbers
        v = PosyArray([2, 2, 3]).T
        p = PosyArray([2*x_0, 2*x_1, 3*x_2]).T
        self.assertEqual(x*v, p)
        # division with numbers
        p2 = PosyArray([x_0/2, x_1/2, x_2/3]).T
        self.assertEqual(x/v, p2)
        # power
        p3 = PosyArray([x_0**2, x_1**2, x_2**2]).T
        self.assertEqual(x**2, p3)
        # multiplication with monomials
        p = PosyArray([m*x_0, m*x_1, m*x_2]).T
        self.assertEqual(x*m, p)
        # division with monomials
        p2 = PosyArray([x_0/m, x_1/m, x_2/m]).T
        self.assertEqual(x/m, p2)

    def test_constraint_gen(self):
        x = VectorVariable(3, 'x', label='dummy variable')
        x_0 = Monomial('x', idx=(0,), shape=(3,), label='dummy variable')
        x_1 = Monomial('x', idx=(1,), shape=(3,), label='dummy variable')
        x_2 = Monomial('x', idx=(2,), shape=(3,), label='dummy variable')
        v = PosyArray([1, 2, 3]).T
        p = [x_0, x_1/2, x_2/3]
        self.assertEqual(x <= v, p)

    def test_substition(self):
        x = VectorVariable(3, 'x', label='dummy variable')
        c = {x: [1, 2, 3]}
        s = PosyArray([Monomial({}, e) for e in [1, 2, 3]])
        self.assertEqual(x.sub(c), s)
        p = x**2
        s2 = PosyArray([Monomial({}, e) for e in [1, 4, 9]])
        self.assertEqual(p.sub(c), s2)
        d = p.sum()
        self.assertEqual(d.sub(c), Monomial({}, 14))

    def test_units(self):
        # inspired by gpkit issue #106
        c = VectorVariable(5, "c", "m", "Local Chord")
        if gpkit.units:
            constraints = (c == 1*gpkit.units.m)
        else:
            constraints = (c == 1)
        self.assertEqual(len(constraints), 5)

    def test_left_right(self):
        x = VectorVariable(10, 'x')
        xL = x.left
        xR = x.right
        self.assertEqual(xL[0], 0)
        self.assertEqual(xL[1], x[0])
        self.assertEqual(xR[-1], 0)
        self.assertEqual(xR[0], x[1])
        self.assertEqual((xL + xR)[1:-1], x[2:] + x[:-2])


<<<<<<< HEAD
TESTS = [t_PosyArray]

if __name__ == '__main__':
    from gpkit.tests.run_tests import run_tests
    run_tests(TESTS)
=======
_TESTS = [T_PosyArray]

if __name__ == '__main__':
    _SUITE = unittest.TestSuite()
    _LOADER = unittest.TestLoader()

    for t in _TESTS:
        _SUITE.addTests(_LOADER.loadTestsFromTestCase(t))

    unittest.TextTestRunner(verbosity=2).run(_SUITE)
>>>>>>> a3843555
<|MERGE_RESOLUTION|>--- conflicted
+++ resolved
@@ -80,21 +80,8 @@
         self.assertEqual((xL + xR)[1:-1], x[2:] + x[:-2])
 
 
-<<<<<<< HEAD
-TESTS = [t_PosyArray]
+TESTS = [T_PosyArray]
 
 if __name__ == '__main__':
     from gpkit.tests.run_tests import run_tests
-    run_tests(TESTS)
-=======
-_TESTS = [T_PosyArray]
-
-if __name__ == '__main__':
-    _SUITE = unittest.TestSuite()
-    _LOADER = unittest.TestLoader()
-
-    for t in _TESTS:
-        _SUITE.addTests(_LOADER.loadTestsFromTestCase(t))
-
-    unittest.TextTestRunner(verbosity=2).run(_SUITE)
->>>>>>> a3843555
+    run_tests(TESTS)