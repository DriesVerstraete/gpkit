"""Unit tests for Constraint, MonomialEquality and SignomialInequality"""
import unittest
from gpkit import Variable, SignomialsEnabled, Posynomial, VectorVariable
from gpkit.nomials import SignomialInequality, PosynomialInequality
from gpkit.nomials import MonomialEquality
from gpkit import LinkedConstraintSet, Model
from gpkit.constraints.tight import Tight
from gpkit.tests.helpers import run_tests
from gpkit.exceptions import InvalidGPConstraint
from gpkit.constraints.relax import ConstraintsRelaxed
import gpkit


class TestConstraint(unittest.TestCase):
    """Tests for Constraint class"""

    def test_equality_relaxation(self):
        x = Variable("x")
        m = Model(x, [x == 3, x == 4])
        rc = ConstraintsRelaxed(m)
        m2 = Model(rc.relaxvars.prod() * x**0.01, rc)
        self.assertAlmostEqual(m2.solve(verbosity=0)(x), 3, 5)

    def test_constraintget(self):
        x = Variable("x")
        x_ = Variable("x", model="_")
        xv = VectorVariable(2, "x")
        xv_ = VectorVariable(2, "x", model="_")
        self.assertEqual(Model(x, [x >= 1])["x"], x)
        with self.assertRaises(ValueError):
            _ = Model(x, [x >= 1, x_ >= 1])["x"]
        with self.assertRaises(ValueError):
            _ = Model(x, [x >= 1, xv >= 1])["x"]
        self.assertTrue(all(Model(xv.prod(), [xv >= 1])["x"] == xv))
        with self.assertRaises(ValueError):
            _ = Model(xv.prod(), [xv >= 1, xv_ >= 1])["x"]
        with self.assertRaises(ValueError):
            _ = Model(xv.prod(), [xv >= 1, x_ >= 1])["x"]

    def test_link_conflict(self):
        "Check that substitution conflicts are flagged during linking."
        x_fx1 = Variable("x", 1, models=["fixed1"])
        x_fx1b = Variable("x", 1, models=["fixed1b"])
        x_free = Variable("x", models=["free"])
        x_fx2 = Variable("x", 2, models=["fixed2"])
        lc = LinkedConstraintSet([x_fx1 >= 1, x_fx1b >= 1])
        self.assertEqual(lc.substitutions["x"], 1)
        lc = LinkedConstraintSet([x_fx1 >= 1, x_free >= 1])
        self.assertEqual(lc.substitutions["x"], 1)
        self.assertRaises(ValueError,
                          LinkedConstraintSet, [x_fx1 >= 1, x_fx2 >= 1])
        vecx_free = VectorVariable(3, "x", models=["free"])
        vecx_fixed = VectorVariable(3, "x", [1, 2, 3], models=["fixed"])
        lc = LinkedConstraintSet([vecx_free >= 1, vecx_fixed >= 1])
        self.assertEqual(lc.substitutions["x"].tolist(), [1, 2, 3])

    def test_exclude_vector(self):
        x = VectorVariable(2, "x", [2, 1])
        x_ = VectorVariable(2, "x", [1, 2], model="_")
        try:
            LinkedConstraintSet([x >= 1, x_ >= 1], exclude="x")
        except ValueError:
            self.fail("linking was an unexpected ValueError (sub conflict?).")

    def test_additive_scalar(self):
        """Make sure additive scalars simplify properly"""
        x = Variable('x')
        c1 = 1 >= 10*x
        c2 = 1 >= 5*x + 0.5
        self.assertEqual(type(c1), PosynomialInequality)
        self.assertEqual(type(c2), PosynomialInequality)
        c1posy, = c1.as_posyslt1()
        c2posy, = c2.as_posyslt1()
        self.assertEqual(c1posy.cs, c2posy.cs)
        self.assertEqual(c1posy.exps, c2posy.exps)

    def test_additive_scalar_gt1(self):
        """1 can't be greater than (1 + something positive)"""
        x = Variable('x')

        def constr():
            """method that should raise a ValueError"""
            return (1 >= 5*x + 1.1)
        self.assertRaises(ValueError, constr)

    def test_init(self):
        """Test Constraint __init__"""
        x = Variable('x')
        y = Variable('y')
        c = PosynomialInequality(x, ">=", y**2)
        self.assertEqual(c.as_posyslt1(), [y**2/x])
        self.assertEqual(c.left, x)
        self.assertEqual(c.right, y**2)
        self.assertTrue(">=" in str(c))
        c = PosynomialInequality(x, "<=", y**2)
        self.assertEqual(c.as_posyslt1(), [x/y**2])
        self.assertEqual(c.left, x)
        self.assertEqual(c.right, y**2)
        self.assertTrue("<=" in str(c))
        self.assertEqual(type((1 >= x).latex()), str)

    def test_oper_overload(self):
        """Test Constraint initialization by operator overloading"""
        x = Variable('x')
        y = Variable('y')
        c = (y >= 1 + x**2)
        self.assertEqual(c.as_posyslt1(), [1/y + x**2/y])
        self.assertEqual(c.left, y)
        self.assertEqual(c.right, 1 + x**2)
        self.assertTrue(">=" in str(c))
        # same constraint, switched operator direction
        c2 = (1 + x**2 <= y)  # same as c
        self.assertEqual(c2.as_posyslt1(), c.as_posyslt1())


class TestMonomialEquality(unittest.TestCase):
    """Test monomial equality constraint class"""

    def test_init(self):
        """Test initialization via both operator overloading and __init__"""
        x = Variable('x')
        y = Variable('y')
        mono = y**2/x
        # operator overloading
        mec = (x == y**2)
        # __init__
        mec2 = MonomialEquality(x, "=", y**2)
        self.assertTrue(mono in mec.as_posyslt1())
        self.assertTrue(mono in mec2.as_posyslt1())
        x = Variable("x", "ft")
        y = Variable("y")
        if gpkit.units:
            self.assertRaises(ValueError, MonomialEquality, x, "=", y)
            self.assertRaises(ValueError, MonomialEquality, y, "=", x)

    def test_inheritance(self):
        """Make sure MonomialEquality inherits from the right things"""
        F = Variable('F')
        m = Variable('m')
        a = Variable('a')
        mec = (F == m*a)
        self.assertTrue(isinstance(mec, MonomialEquality))

    def test_non_monomial(self):
        """Try to initialize a MonomialEquality with non-monomial args"""
        x = Variable('x')
        y = Variable('y')

        def constr():
            """method that should raise a TypeError"""
            MonomialEquality(x*y, "=", x+y)
        self.assertRaises(TypeError, constr)

    def test_str(self):
        "Test that MonomialEquality.__str__ returns a string"
        x = Variable('x')
        y = Variable('y')
        mec = (x == y)
        self.assertEqual(type(str(mec)), str)


class TestSignomialInequality(unittest.TestCase):
    """Test Signomial constraints"""
    def test_init(self):
        "Test initialization and types"
        D = Variable('D', units="N")
        x1, x2, x3 = (Variable("x_%s" % i, units="N") for i in range(3))
        with SignomialsEnabled():
            sc = (D >= x1 + x2 - x3)
        self.assertTrue(isinstance(sc, SignomialInequality))
        self.assertFalse(isinstance(sc, Posynomial))

    def test_posyslt1(self):
        x = Variable("x")
        y = Variable("y")
        with SignomialsEnabled():
            sc = (x + y >= x*y)
        # make sure that the error type doesn't change on our users
        with self.assertRaises(InvalidGPConstraint):
            _ = sc.as_posyslt1()


class TestTight(unittest.TestCase):
    """Test tight constraint set"""

    def test_posyconstr_in_gp(self):
        """Tests tight constraint set with solve()"""
        x = Variable('x')
        x_min = Variable('x_{min}', 2)
        m = Model(x, [Tight([x >= 1], raiseerror=True),
                      x >= x_min])
        with self.assertRaises(ValueError):
            m.solve(verbosity=0)
        m.substitutions[x_min] = 0.5
        self.assertAlmostEqual(m.solve(verbosity=0)["cost"], 1)

    def test_posyconstr_in_sp(self):
        x = Variable('x')
        y = Variable('y')
        with SignomialsEnabled():
            sig_constraint = (x + y >= 0.1)
<<<<<<< HEAD
        m = Model(x, [TightConstraintSet([x >= y], raiseerror=True),
                      x >= 2, y == 1, sig_constraint])
=======
        m = Model(x, [Tight([x >= y], raiseerror=True),
                      x >= 2, y >= 1, sig_constraint])
>>>>>>> 47b9aaa4
        with self.assertRaises(ValueError):
            m.localsolve(verbosity=0)
        m.pop(1)
        self.assertAlmostEqual(m.localsolve(verbosity=0)["cost"], 1)

    def test_sigconstr_in_sp(self):
        """Tests tight constraint set with localsolve()"""
        x = Variable('x')
        y = Variable('y')
        x_min = Variable('x_{min}', 2)
        y_max = Variable('y_{max}', 0.5)
        with SignomialsEnabled():
            m = Model(x, [Tight([x + y >= 1], raiseerror=True),
                          x >= x_min,
                          y <= y_max])
        with self.assertRaises(ValueError):
            m.localsolve(verbosity=0)
        m.substitutions[x_min] = 0.5
        self.assertAlmostEqual(m.localsolve(verbosity=0)["cost"], 0.5)

TESTS = [TestConstraint, TestMonomialEquality, TestSignomialInequality,
         TestTight]

if __name__ == '__main__':
    run_tests(TESTS)<|MERGE_RESOLUTION|>--- conflicted
+++ resolved
@@ -199,13 +199,8 @@
         y = Variable('y')
         with SignomialsEnabled():
             sig_constraint = (x + y >= 0.1)
-<<<<<<< HEAD
-        m = Model(x, [TightConstraintSet([x >= y], raiseerror=True),
+        m = Model(x, [Tight([x >= y], raiseerror=True),
                       x >= 2, y == 1, sig_constraint])
-=======
-        m = Model(x, [Tight([x >= y], raiseerror=True),
-                      x >= 2, y >= 1, sig_constraint])
->>>>>>> 47b9aaa4
         with self.assertRaises(ValueError):
             m.localsolve(verbosity=0)
         m.pop(1)
