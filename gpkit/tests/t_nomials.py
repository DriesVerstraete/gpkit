--- conflicted
+++ resolved
@@ -27,13 +27,8 @@
         self.assertEqual(m.c, 1)
 
         # single (string) var with non-default c
-<<<<<<< HEAD
         m = 0.1*Variable('tau')
-        tau = m.varkeys.map(["tau"])
-=======
-        m = Monomial('tau', .1)
         tau, = m.varkeys["tau"]
->>>>>>> 571e9ccc
         self.assertEqual(m.varlocs, {tau: [0]})
         self.assertEqual(m.exp, {tau: 1})
         self.assertEqual(m.c, .1)
