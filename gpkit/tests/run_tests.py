--- conflicted
+++ resolved
@@ -56,18 +56,6 @@
     if xmloutput:
         run_tests(tests, xmloutput='test_reports')
     else:
-<<<<<<< HEAD
-        run_tests(tests, verbosity=1)
-    #print("\n##################################"
-    #      "####################################")
-    #print("Running with units disabled:")
-    #gpkit.disable_units()
-    #if xmloutput:
-    #    run_tests(tests, xmloutput='test_reports_nounits')
-    #else:
-    #    run_tests(tests, verbosity=1)
-    #gpkit.enable_units()
-=======
         run_tests(tests)
     if unitless:
         print("\n##################################"
@@ -79,7 +67,6 @@
         else:
             run_tests(tests, verbosity=1)
         gpkit.enable_units()
->>>>>>> 1c30d15c
 
 if __name__ == '__main__':
     run()