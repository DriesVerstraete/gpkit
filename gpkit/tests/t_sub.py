--- conflicted
+++ resolved
@@ -243,16 +243,9 @@
 
         a, b = Above(), Below()
         concatm = Model(a.cost*b.cost, [a, b])
-<<<<<<< HEAD
-        concatm.solve(verbosity=0)
-        if not isinstance(a["x"].key.units, str):
-            concat_cost = concatm.solution(concatm.cost)
-            almostequal = self.assertAlmostEqual
-=======
         concat_cost = concatm.solve(verbosity=0)["cost"]
         almostequal = self.assertAlmostEqual
         if not isinstance(a["x"].key.units, str):
->>>>>>> 7ecf6568
             almostequal(1/gpkit.units.yd/a.solve(verbosity=0)["cost"], 1, 5)
             almostequal(1*gpkit.units.cm/b.solve(verbosity=0)["cost"], 1, 5)
             almostequal(1*gpkit.units.cm/gpkit.units.yd/concat_cost, 1, 5)
