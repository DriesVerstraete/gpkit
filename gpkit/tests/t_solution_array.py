"""Tests for SolutionArray class"""
import unittest
import time
import numpy as np
from gpkit import Variable, VectorVariable, Model, SignomialsEnabled
import gpkit
from gpkit.solution_array import results_table
from gpkit.varkey import VarKey
from gpkit.small_classes import Strings


class TestSolutionArray(unittest.TestCase):
    """Unit tests for the SolutionArray class"""

    def test_call(self):
        A = Variable('A', '-', 'Test Variable')
        prob = Model(A, [A >= 1])
        sol = prob.solve(verbosity=0)
        self.assertAlmostEqual(sol(A), 1.0, 10)

    def test_call_units(self):
        # test from issue541
        x = Variable("x", 10, "ft")
        y = Variable("y", "m")
        m = Model(y, [y >= x])
        sol = m.solve(verbosity=0)
        self.assertAlmostEqual(sol("y")/sol("x"), 1.0, 6)
        self.assertAlmostEqual(sol(x)/sol(y), 1.0, 6)

    def test_call_vector(self):
        n = 5
        x = VectorVariable(n, 'x')
        prob = Model(sum(x), [x >= 2.5])
        sol = prob.solve(verbosity=0)
        solx = sol(x)
        self.assertEqual(type(solx), np.ndarray)
        self.assertEqual(solx.shape, (n,))
        self.assertTrue((abs(solx - 2.5*np.ones(n)) < 1e-7).all())

    def test_call_time(self):
        N = 20
        x = VectorVariable(N, 'x', 'm')
        y = VectorVariable(N, 'y', 'm')
        z1 = VectorVariable(N, 'z1', 'm')
        z2 = VectorVariable(N, 'z2', 'm')
        z3 = VectorVariable(N, 'z3', 'm')
        z4 = VectorVariable(N, 'z4', 'm')
        L = Variable('L', 5, 'm')
        prob = Model(sum(x),
                     [x >= y, y >= z1, z1 >= z2, z2 >= z3, z3 >= z4, z4 >= L])
        sol = prob.solve(verbosity=0)
        t1 = time.time()
        _ = sol(z1)
        self.assertLess(time.time() - t1, 0.05)

    def test_subinto(self):
        Nsweep = 20
        Pvals = np.linspace(13, 24, Nsweep)
        H_max = Variable("H_max", 10, "m", "Length")
        A_min = Variable("A_min", 10, "m^2", "Area")
        P_max = Variable("P", Pvals, "m", "Perimeter")
        H = Variable("H", "m", "Length")
        W = Variable("W", "m", "Width")
        m = Model(12/(W*H**3),
                  [H <= H_max,
                   H*W >= A_min,
                   P_max >= 2*H + 2*W])
        sol = m.solve(verbosity=0)
        Psol = sol.subinto(P_max)
        self.assertEqual(len(Psol), Nsweep)
        self.assertAlmostEqual(0*gpkit.ureg.m,
                               np.max(np.abs(Pvals*gpkit.ureg.m - Psol)))
        self.assertAlmostEqual(0*gpkit.ureg.m,
                               np.max(np.abs(Psol - sol(P_max))))

    def test_table(self):
        x = Variable('x')
        gp = Model(x, [x >= 12])
        sol = gp.solve(verbosity=0)
        tab = sol.table()
<<<<<<< HEAD
=======
        self.assertTrue(isinstance(tab, Strings))
>>>>>>> d7836e55

    def test_units_sub(self):
        # issue 809
        T = Variable("T", "N", "thrust")
        Tmin = Variable("T_{min}", "N", "minimum thrust")
        m = Model(T, [T >= Tmin])
        tminsub = 1000 * gpkit.ureg.lbf
        m.substitutions.update({Tmin: tminsub})
        sol = m.solve(verbosity=0)
        self.assertEqual(sol(Tmin), tminsub)
        self.assertFalse(
            "1000N" in
            sol.table().replace(" ", "").replace("[", "").replace("]", ""))


class TestResultsTable(unittest.TestCase):
    """TestCase for results_table()"""

    def test_nan_printing(self):
        """Test that solution prints when it contains nans"""
        x = VarKey(name='x')
        data = {x: np.array([np.nan, 1., 1., 1., 1.])}
        title = "Free variables"
        printstr = "\n".join(results_table(data, title))
        self.assertTrue(" - " in printstr)  # nan is printed as " - "
        self.assertTrue(title in printstr)

    def test_result_access(self):
        x = Variable("x")
        y = Variable("y")
        with SignomialsEnabled():
            sig = (y + 6*x >= 13 + x**2)
        m = Model(y, [sig])
        sol = m.localsolve(verbosity=0)
        self.assertTrue(all([isinstance(gp.result.table(), Strings)
                             for gp in m.program.gps]))
        self.assertAlmostEqual(sol["cost"]/4.0, 1.0, 5)
        self.assertAlmostEqual(sol("x")/3.0, 1.0, 3)

TESTS = [TestSolutionArray, TestResultsTable]

if __name__ == '__main__':
    # pylint: disable=wrong-import-position
    from gpkit.tests.helpers import run_tests
    run_tests(TESTS)<|MERGE_RESOLUTION|>--- conflicted
+++ resolved
@@ -78,10 +78,7 @@
         gp = Model(x, [x >= 12])
         sol = gp.solve(verbosity=0)
         tab = sol.table()
-<<<<<<< HEAD
-=======
         self.assertTrue(isinstance(tab, Strings))
->>>>>>> d7836e55
 
     def test_units_sub(self):
         # issue 809
