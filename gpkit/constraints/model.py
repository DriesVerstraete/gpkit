--- conflicted
+++ resolved
@@ -41,16 +41,6 @@
 
     def __init__(self, cost=None, constraints=None,
                  substitutions=None, name=None):
-<<<<<<< HEAD
-        if hasattr(self, "setup"):
-            # temporarily fail gracefully for backwards compatibility
-            raise RuntimeWarning(
-                "setup methods are no longer used in GPkit. "
-                "To initialize a model, rename your setup method as "
-                "__init__(self, **kwargs) and have it call Model."
-                "__init__(self, cost, constraints, **kwargs) at the end.")
-=======
->>>>>>> 7c96c670
         cost = cost if cost else Monomial(1)
         constraints = constraints if constraints else []
         CostedConstraintSet.__init__(self, cost, constraints, substitutions)
