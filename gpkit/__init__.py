--- conflicted
+++ resolved
@@ -90,16 +90,8 @@
 from .variables import Variable, VectorVariable, ArrayVariable
 from .varkey import VarKey
 from .posyarray import PosyArray
-<<<<<<< HEAD
 from .model import Model
-from .user_scripts import composite_objective, link
-=======
-from .geometric_program import GeometricProgram
-from .signomial_program import SignomialProgram
 from .tools import composite_objective, link
-from .tools import make_feasibility_gp, closest_feasible_point
-
->>>>>>> f23caf1a
 from .shortcuts import GP, SP
 
 if units:
