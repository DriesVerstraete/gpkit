--- conflicted
+++ resolved
@@ -1,12 +1,6 @@
 """Defines the VarKey class"""
-<<<<<<< HEAD
-from itertools import count
 from .small_classes import Strings, Quantity, HashVector
 from .small_scripts import mag, unitstr, veckeyed
-=======
-from .small_classes import Strings, Quantity
-from .small_scripts import unitstr, veckeyed
->>>>>>> 571e9ccc
 
 
 class Count(object):
@@ -43,6 +37,8 @@
     #    will be compared anyway
 
     def __init__(self, name=None, **kwargs):
+        # update in case user has disabled units
+        from . import units as ureg
         self.descr = kwargs
         # Python arg handling guarantees 'name' won't appear in kwargs
         if isinstance(name, VarKey):
@@ -52,8 +48,6 @@
                 name = "\\fbox{%s}" % VarKey.new_unnamed_id()
             self.descr["name"] = str(name)
 
-            # update in case user has disabled units
-            from . import units as ureg
             if ureg and "units" in self.descr:
                 units = self.descr["units"]
                 if isinstance(units, Strings):
@@ -87,13 +81,9 @@
         if "idx" in self.descr:
             self.veckey = veckeyed(self)
             self.keys.add(self.veckey)
-<<<<<<< HEAD
-        self.descr["unitrepr"] = repr(self.units)
-        self._unitstr = None
+
         self.hmap = NomialMap({HashVector({self: 1}): 1.0})
         self.hmap.units = self.units if ureg else None
-=======
->>>>>>> 571e9ccc
 
     def __repr__(self):
         return self.str_without()
