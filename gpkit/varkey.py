"""Defines the VarKey class"""
<<<<<<< HEAD
from .small_classes import Strings, Quantity, HashVector
from .small_scripts import mag, unitstr, veckeyed
=======
from .small_classes import Strings, Quantity, Count
from .small_scripts import unitstr, veckeyed
>>>>>>> 50075418


class VarKey(object):
    """An object to correspond to each 'variable name'.

    Arguments
    ---------
    name : str, VarKey, or Monomial
        Name of this Variable, or object to derive this Variable from.

    **kwargs :
        Any additional attributes, which become the descr attribute (a dict).

    Returns
    -------
    VarKey with the given name and descr.
    """
    new_unnamed_id = Count().next
    subscripts = ("models", "idx")
    eq_ignores = frozenset(["units", "value"])
    # ignore value in ==. Also skip units, since pints is weird and the unitstr
    #    will be compared anyway

    def __init__(self, name=None, **kwargs):
        # update in case user has disabled units
        from . import units as ureg
        self.descr = kwargs
        # Python arg handling guarantees 'name' won't appear in kwargs
        if isinstance(name, VarKey):
            self.descr.update(name.descr)
        else:
            if name is None:
                name = "\\fbox{%s}" % VarKey.new_unnamed_id()
            self.descr["name"] = str(name)

            if ureg and "units" in self.descr:
                units = self.descr["units"]
                if isinstance(units, Strings):
                    if units == "-":
                        del self.descr["units"]  # dimensionless
                    else:
                        self.descr["units"] = Quantity(1.0, units)
                elif isinstance(units, Quantity):
                    self.descr["units"] = units
                else:
                    raise ValueError("units must be either a string"
                                     " or a Quantity from gpkit.units.")

            if "value" in self.descr:
                value = self.descr["value"]
                if isinstance(value, Quantity):
                    if "units" in self.descr:
                        # convert to explicitly given units, if any
                        value = value.to(self.descr["units"])
                    else:
                        self.descr["units"] = Quantity(1.0, value.units)
                    self.descr["value"] = value.magnitude

            self.descr["unitrepr"] = repr(self.units)

        selfstr = str(self)
        self._hashvalue = hash(selfstr)
        self.key = self
        self.keys = set([self.name, selfstr,
                         self.str_without(["modelnums"])])

        if "idx" in self.descr:
            self.veckey = veckeyed(self)
            self.keys.add(self.veckey)
            self.keys.add(self.str_without(["idx"]))
            self.keys.add(self.str_without(["idx", "modelnums"]))

        self.hmap = NomialMap({HashVector({self: 1}): 1.0})
        self.hmap.units = self.units if ureg else None

    def __repr__(self):
        return self.str_without()

    def str_without(self, excluded=None):
        "Returns string without certain fields (such as 'models')."
        if excluded is None:
            excluded = []
        string = self.name
        for subscript in self.subscripts:
            if self.descr.get(subscript) and subscript not in excluded:
                substring = self.descr[subscript]
                if subscript == "models":
                    if self.modelnums and "modelnums" not in excluded:
                        substring = ["%s.%s" % (ss, mn) if mn > 0 else ss
                                     for ss, mn
                                     in zip(substring, self.modelnums)]
                    substring = ", ".join(substring)
                string += "_%s" % (substring,)
        return string

    def __getattr__(self, attr):
        return self.descr.get(attr, None)

    def unitstr(self, dimless=""):
        "Returns string representation of units"
        return unitstr(self, into=" [%s] ", dimless=dimless)

    def latex_unitstr(self):
        "Returns latex unitstr"
        us = unitstr(self.units, r"~\mathrm{%s}", "L~")
        utf = us.replace("frac", "tfrac").replace(r"\cdot", r"\cdot ")
        return utf if utf != r"~\mathrm{-}" else ""

    def latex(self, excluded=None):
        "Returns latex representation."
        if excluded is None:
            excluded = []
        string = self.name
        for subscript in self.subscripts:
            if subscript in self.descr and subscript not in excluded:
                substring = self.descr[subscript]
                if subscript == "models":
                    if self.modelnums and "modelnums" not in excluded:
                        substring = ["%s.%s" % (ss, mn) if mn > 0 else ss
                                     for ss, mn
                                     in zip(substring, self.modelnums)]
                    substring = ", ".join(substring)
                string = "{%s}_{%s}" % (string, substring)
                if subscript == "idx":
                    if len(self.descr["idx"]) == 1:
                        # drop the comma for 1-d vectors
                        string = string[:-3]+string[-2:]
        if self.shape and not self.idx:
            string = "\\vec{%s}" % string  # add vector arrow for veckeys
        return string

    def _repr_latex_(self):
        return "$$"+self.latex()+"$$"

    def __hash__(self):
        return self._hashvalue

    def __eq__(self, other):
        if not hasattr(other, "descr"):
            return False
        if self.descr["name"] != other.descr["name"]:
            return False
        keyset = set(self.descr.keys())
        keyset = keyset.symmetric_difference(other.descr.keys())
        if keyset - self.eq_ignores:
            return False
        for key in self.descr:
            if key not in self.eq_ignores:
                if self.descr[key] != other.descr[key]:
                    return False
        return True

    def __ne__(self, other):
        return not self.__eq__(other)

from .nomial_map import NomialMap<|MERGE_RESOLUTION|>--- conflicted
+++ resolved
@@ -1,11 +1,6 @@
 """Defines the VarKey class"""
-<<<<<<< HEAD
-from .small_classes import Strings, Quantity, HashVector
-from .small_scripts import mag, unitstr, veckeyed
-=======
-from .small_classes import Strings, Quantity, Count
+from .small_classes import Strings, Quantity, HashVector, Count
 from .small_scripts import unitstr, veckeyed
->>>>>>> 50075418
 
 
 class VarKey(object):
