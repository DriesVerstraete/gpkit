"""Signomial, Posynomial, Monomial, Constraint, & MonoEQCOnstraint classes"""
import numpy as np
from .data import simplify_exps_and_cs
from .array import NomialArray
from .nomial_core import Nomial
from .substitution import substitution, parse_subs
from ..constraints import SingleEquationConstraint
from ..small_classes import Strings, Numbers, Quantity
from ..small_classes import HashVector
from ..keydict import KeySet
from ..varkey import VarKey
from ..small_scripts import mag
from .. import units as ureg
from .. import DimensionalityError
from ..constraints.set import ConstraintSet

class Signomial(Nomial):
    """A representation of a Signomial.

        Arguments
        ---------
        exps: tuple of dicts
            Exponent dicts for each monomial term
        cs: tuple
            Coefficient values for each monomial term
        require_positive: bool
            If True and Signomials not enabled, c <= 0 will raise ValueError

        Returns
        -------
        Signomial
        Posynomial (if the input has only positive cs)
        Monomial   (if the input has one term and only positive cs)
    """
    def __init__(self, exps=None, cs=1, require_positive=True, simplify=True,
                 **descr):
        # pylint: disable=too-many-statements
        # pylint: disable=too-many-branches
        # this is somewhat deprecated, used for Variables and subbing Monomials
        units = descr.get("units", None)
        # If cs has units, then they will override this setting.
        if isinstance(exps, Numbers):
            cs = exps
            exps = {}
        if (isinstance(cs, Numbers) and
                (exps is None or isinstance(exps, Strings + (VarKey, dict)))):
            # building a Monomial
            if isinstance(exps, VarKey):
                exp = {exps: 1}
                units = exps.units  # pylint: disable=no-member
            elif exps is None or isinstance(exps, Strings):
                vk = VarKey(**descr) if exps is None else VarKey(exps, **descr)
                descr = vk.descr
                units = vk.units
                exp = {vk: 1}
            elif isinstance(exps, dict):
                exp = dict(exps)
                for key in exps:
                    if isinstance(key, Strings):
                        exp[VarKey(key)] = exp.pop(key)
            else:
                raise TypeError("could not make Monomial with %s" % type(exps))
            #simplify = False #TODO: this shouldn't require simplification
            cs = [cs]
            exps = [HashVector(exp)]  # pylint: disable=redefined-variable-type
        elif isinstance(exps, Nomial):
            simplify = False
            cs = exps.cs  # pylint: disable=no-member
            exps = exps.exps  # pylint: disable=no-member
        else:
            try:
                # test for presence of length and identical lengths
                assert len(cs) == len(exps)
                exps_ = list(range(len(exps)))
                if not all(isinstance(c, Quantity) for c in cs):
                    try:
                        cs = np.array(cs, dtype='float')
                    except ValueError:
                        raise ValueError("cannot add dimensioned and"
                                         " dimensionless monomials together.")
                else:
                    units = Quantity(1, cs[0].units)
                    if units.dimensionless:
                        cs = [c * ureg.dimensionless for c in cs]
                        units = ureg.dimensionless
                    try:
                        cs = [c.to(units).magnitude for c in cs] * units
                    except DimensionalityError:
                        raise ValueError("cannot add monomials of"
                                         " different units together")
                for i, k in enumerate(exps):
                    exps_[i] = HashVector(k)
                    for key in exps_[i]:
                        if isinstance(key, Strings+(Monomial,)):
                            exps_[i][VarKey(key)] = exps_[i].pop(key)
                exps = tuple(exps_)
            except AssertionError:
                raise TypeError("cs and exps must have the same length.")

        if isinstance(units, Quantity):
            if not isinstance(cs, Quantity):
                cs = cs*units
            else:
                cs = cs.to(units)

        # init NomialData to create self.exps, self.cs, and so on
        super(Signomial, self).__init__(exps, cs, simplify=simplify)

        if self.any_nonpositive_cs:
            from .. import SIGNOMIALS_ENABLED
            if require_positive and not SIGNOMIALS_ENABLED:
                raise ValueError("each c must be positive.")
            self.__class__ = Signomial
        else:
            self.__class__ = Posynomial

        if len(self.exps) == 1:
            if self.__class__ is Posynomial:
                self.__class__ = Monomial
            self.exp = self.exps[0]
            self.c = self.cs[0]

    def diff(self, wrt):
        """Derivative of this with respect to a Variable

        Arguments
        ---------
        wrt (Variable):
        Variable to take derivative with respect to

        Returns
        -------
        Signomial (or Posynomial or Monomial)
        """
        deriv = super(Signomial, self).diff(wrt)
        # pylint: disable=unexpected-keyword-arg
        return Signomial(deriv.exps, deriv.cs, require_positive=False)

    def posy_negy(self):
        """Get the positive and negative parts, both as Posynomials

        Returns
        -------
        Posynomial, Posynomial:
            p_pos and p_neg in (self = p_pos - p_neg) decomposition,
        """
        p_exp, p_cs, n_exp, n_cs = [], [], [], []
        assert len(self.cs) == len(self.exps)   # assert before calling zip
        for c, exp in zip(self.cs, self.exps):
            if mag(c) > 0:
                p_exp.append(exp)
                p_cs.append(c)
            elif mag(c) < 0:
                n_exp.append(exp)
                n_cs.append(-c)  # -c to keep posynomial
            else:
                raise ValueError("Unexpected c=%s in %s" % (c, self))
        return (Posynomial(p_exp, p_cs) if p_cs else 0,
                Posynomial(n_exp, n_cs) if n_cs else 0)

    def mono_approximation(self, x0):
        """Monomial approximation about a point x0

        Arguments
        ---------
        x0 (dict):
            point to monomialize about

        Returns
        -------
        Monomial (unless self(x0) < 0, in which case a Signomial is returned)
        """
        if not x0:
            for i, exp in enumerate(self.exps):
                if exp == {}:
                    return Monomial({}, self.cs[i])
        x0, _, _ = parse_subs(self.varkeys, x0)  # use only varkey keys
        exp = HashVector()
        psub = self.sub(x0)
        if psub.varlocs:
            raise ValueError("Variables %s remained after substituting x0=%s"
                             % (list(psub.varlocs), x0)
                             + " into %s" % self)
        p0 = psub.value  # includes any units
        m0 = 1
        for vk in self.varlocs:
            e = mag(x0[vk]*self.diff(vk).sub(x0, require_positive=False).c/p0)
            exp[vk] = e
            m0 *= (x0[vk])**e
        return Monomial(exp, p0/mag(m0))

    def sub(self, substitutions, require_positive=True):
        """Returns a nomial with substitued values.

        Usage
        -----
        3 == (x**2 + y).sub({'x': 1, y: 2})
        3 == (x).gp.sub(x, 3)

        Arguments
        ---------
        substitutions : dict or key
            Either a dictionary whose keys are strings, Variables, or VarKeys,
            and whose values are numbers, or a string, Variable or Varkey.
        val : number (optional)
            If the substitutions entry is a single key, val holds the value
        require_positive : boolean (optional, default is True)
            Controls whether the returned value can be a Signomial.

        Returns
        -------
        Returns substituted nomial.
        """
        _, exps, cs, _ = substitution(self, substitutions)
        return Signomial(exps, cs, require_positive=require_positive)

    def subinplace(self, substitutions):
        "Substitutes in place."
        _, exps, cs, _ = substitution(self, substitutions)
        super(Signomial, self).__init__(exps, cs)

    def subsummag(self, substitutions):
        "Returns the sum of the magnitudes of the substituted Nomial."
        _, exps, cs, _ = substitution(self, substitutions)
        if any(exps):
            keys = set()
            for exp in exps:
                keys.update(exp)
            raise ValueError("could not substitute for %s" % keys)
        return mag(cs).sum()

    def __le__(self, other):
        if isinstance(other, NomialArray):
            return NotImplemented
        else:
            return SignomialInequality(self, "<=", other)

    def __ge__(self, other):
        if isinstance(other, NomialArray):
            return NotImplemented
        else:
            # by default all constraints take the form left >= right
            return SignomialInequality(self, ">=", other)

    # posynomial arithmetic
    def __add__(self, other):
        if isinstance(other, Numbers):
            if other == 0:
                return Signomial(self.exps, self.cs)
            else:
                cs = self.cs.tolist() + [other]  # pylint: disable=no-member
                return Signomial(self.exps + ({},), cs)
        elif isinstance(other, Signomial):
             # pylint: disable=no-member
            cs = self.cs.tolist() + other.cs.tolist()
            return Signomial(self.exps + other.exps, cs)
        elif isinstance(other, NomialArray):
            return np.array(self)+other
        else:
            return NotImplemented

    def __radd__(self, other):
        return self + other

    def __mul__(self, other):
        if isinstance(other, Numbers):
            if not other:
                # assume other is multiplicative zero
                return other
            return Signomial(self.exps, other*self.cs)
        elif isinstance(other, Signomial):
            C = np.outer(self.cs, other.cs)
            if isinstance(self.cs, Quantity) or isinstance(other.cs, Quantity):
                if not isinstance(self.cs, Quantity):
                    sunits = ureg.dimensionless
                else:
                    sunits = Quantity(1, self.cs[0].units)
                if not isinstance(other.cs, Quantity):
                    ounits = ureg.dimensionless
                else:
                    ounits = Quantity(1, other.cs[0].units)
                # HACK: fix for pint not working with np.outer
                C = C * sunits * ounits
            Exps = np.empty((len(self.exps), len(other.exps)), dtype="object")
            for i, exp_s in enumerate(self.exps):
                for j, exp_o in enumerate(other.exps):
                    Exps[i, j] = exp_s + exp_o
            return Signomial(Exps.flatten(), C.flatten())
        elif isinstance(other, NomialArray):
            return np.array(self)*other
        else:
            return NotImplemented

    def __div__(self, other):
        """Support the / operator in Python 2.x"""
        if isinstance(other, Numbers):
            return Signomial(self.exps, self.cs/other)
        elif isinstance(other, Monomial):
            return other.__rdiv__(self)
        elif isinstance(other, NomialArray):
            return np.array(self)/other
        else:
            return NotImplemented

    def __pow__(self, expo):
        if isinstance(expo, int):
            if expo >= 0:
                p = Monomial({}, 1)
                while expo > 0:
                    p *= self
                    expo -= 1
                return p
            else:
                raise ValueError("Signomials are only closed under"
                                 " nonnegative integer exponents.")
        else:
            return NotImplemented

    def __neg__(self):
        from .. import SIGNOMIALS_ENABLED
        if SIGNOMIALS_ENABLED:
            return -1*self
        else:
            return NotImplemented

    def __sub__(self, other):
        from .. import SIGNOMIALS_ENABLED
        if SIGNOMIALS_ENABLED:
            return self + -other
        else:
            return NotImplemented

    def __rsub__(self, other):
        from .. import SIGNOMIALS_ENABLED
        if SIGNOMIALS_ENABLED:
            return other + -self
        else:
            return NotImplemented


class Posynomial(Signomial):
    """A Signomial with strictly positive cs

    Arguments
    ---------
    Same as Signomial.
    Note: Posynomial historically supported several different init formats
          These will be deprecated in the future, replaced with a single
          __init__ syntax, same as Signomial.
    """
    def __le__(self, other):
        if isinstance(other, Numbers + (Monomial,)):
            return PosynomialInequality(self, "<=", other)
        else:
            # fall back on other's __ge__
            return NotImplemented

    # Posynomial.__ge__ falls back on Signomial.__ge__

    def mono_lower_bound(self, x0):
        """Monomial lower bound at a point x0

        Arguments
        ---------
        x0 (dict):
            point to make lower bound exact

        Returns
        -------
        Monomial
        """
        return self.mono_approximation(x0)


class Monomial(Posynomial):
    """A Posynomial with only one term

    Arguments
    ---------
    Same as Signomial.
    Note: Monomial historically supported several different init formats
          These will be deprecated in the future, replaced with a single
          __init__ syntax, same as Signomial.
    """
    def __rdiv__(self, other):
        "Divide other by this Monomial"
        if isinstance(other, Numbers + (Signomial,)):
            return other * self**-1
        else:
            return NotImplemented

    def __rtruediv__(self, other):
        "__rdiv__ for python 3.x"
        return self.__rdiv__(other)

    def __pow__(self, other):
        if isinstance(other, Numbers):
            return Monomial(self.exp*other, self.c**other)
        else:
            return NotImplemented

    # inherit __ne__ from Signomial

    def __eq__(self, other):
        mons = Numbers + (Monomial,)
        if isinstance(other, mons):
            # if both are monomials, return a constraint
            return MonomialEquality(self, "=", other)
        return super(Monomial, self).__eq__(other)

    # Monomial.__le__ falls back on Posynomial.__le__

    def __ge__(self, other):
        if isinstance(other, Numbers + (Posynomial,)):
            return PosynomialInequality(self, ">=", other)
        else:
            # fall back on other's __ge__
            return NotImplemented

    def mono_approximation(self, x0):
        return self


#######################################################
####### CONSTRAINTS ###################################
#######################################################


class ScalarSingleEquationConstraint(SingleEquationConstraint):
    "A SingleEquationConstraint with scalar left and right sides."
    nomials = []

    def __init__(self, left, oper, right):
        super(ScalarSingleEquationConstraint,
              self).__init__(Signomial(left), oper, Signomial(right))
        self.varkeys = KeySet(self.left.varlocs)
        self.varkeys.update(self.right.varlocs)

    def subinplace(self, substitutions):
        "Modifies the constraint in place with substitutions."
        for nomial in self.nomials:
            nomial.subinplace(substitutions)
        self.varkeys = KeySet(self.left.varlocs)
        self.varkeys.update(self.right.varlocs)


class PosynomialInequality(ScalarSingleEquationConstraint):
    """A constraint of the general form monomial >= posynomial
    Stored in the posylt1_rep attribute as a single Posynomial (self <= 1)
    Usually initialized via operator overloading, e.g. cc = (y**2 >= 1 + x)
    """

    def __init__(self, left, oper, right):
        ScalarSingleEquationConstraint.__init__(self, left, oper, right)
        if self.oper == "<=":
            p_lt, m_gt = self.left, self.right
        elif self.oper == ">=":
            m_gt, p_lt = self.left, self.right
        else:
            raise ValueError("operator %s is not supported by Posynomial"
                             "Constraint." % self.oper)

        self.p_lt, self.m_gt = p_lt, m_gt
        self.substitutions = dict(p_lt.values)
        self.substitutions.update(m_gt.values)
        self.unsubbed = self._gen_unsubbed()
        self.nomials = [self.left, self.right, self.p_lt, self.m_gt]
        self.nomials.extend(self.unsubbed)

    def _simplify_posy_ineq(self, exps, cs):
        "Simplify a posy <= 1 by moving constants to the right side."
        if len(exps) == 1:
            if not exps[0]:
                if cs[0] > 1:
                    raise ValueError("infeasible constraint: %s" % self)
                else:
                    # allow tautological monomial constraints (cs[0] <= 1)
                    # because they allow models to impose requirements
                    return (), np.array([])
            return exps, cs
        coeff = 1.0
        exps_ = []
        nonzero_exp_ixs = []
        for i, exp in enumerate(exps):
            if exp:
                nonzero_exp_ixs.append(i)
                exps_.append(exp)
            else:
                coeff -= mag(cs[i])
        if len(exps_) < len(exps):
            if coeff > 0:
                cs = cs[nonzero_exp_ixs]
            elif coeff < 0:
                raise ValueError("infeasible constraint: %s" % self)
            elif coeff == 0:
                raise ValueError("tautological constraint: %s" % self)
        return tuple(exps_), cs/coeff

    def _gen_unsubbed(self):
        "Returns the unsubstituted posys <= 1."
        p = self.p_lt / self.m_gt

        if isinstance(p.cs, Quantity):
            try:
                p.convert_to('dimensionless')
            except DimensionalityError:
                raise ValueError("unit mismatch: units of %s cannot "
                                 "be converted to units of %s" %
                                 (self.p_lt, self.m_gt))

        p.exps, p.cs = self._simplify_posy_ineq(p.exps, p.cs)
        return [p]

    def as_posyslt1(self):
        "Returns the posys <= 1 representation of this constraint."
        posys = self.unsubbed
        if not self.substitutions:
            # just return the pre-generated posynomial representation
            return posys

        out = []
        for posy in posys:
            _, exps, cs, _ = substitution(posy, self.substitutions)
            # remove any cs that are just nans and/or 0s
            nans = np.isnan(cs)
            if np.all(nans) or np.all(cs[~nans] == 0):
                continue  # skip nan'd or 0'd constraint

            exps, cs = self._simplify_posy_ineq(exps, cs)
            if not exps and not cs:  # tautological constraint
                continue
            exps, cs, pmap = simplify_exps_and_cs(exps, cs, return_map=True)

            #  The monomial sensitivities from the GP/SP are in terms of this
            #  smaller post-substitution list of monomials, so we need to map
            #  back to the pre-substitution list.
            #
            #  A "pmap" is a list of HashVectors (mmaps), whose keys are
            #  monomial indexes pre-substitution, and whose values are the
            #  percentage of the simplified  monomial's coefficient that came
            #  from that particular parent.

            self.pmap = pmap  # pylint: disable=attribute-defined-outside-init
            p = Posynomial(exps, cs, simplify=False)
            if p.any_nonpositive_cs:
                raise RuntimeWarning("PosynomialInequality %s became Signomial"
                                     " after substitution" % self)
            out.append(p)
        return out

    def sens_from_dual(self, la, nu):
        "Returns the variable/constraint sensitivities from lambda/nu"
        if not la or not nu:
            # as_posyslt1 created no inequalities
            return {}
        la, = la
        nu, = nu
        presub, = self.unsubbed
        # constr_sens = {"overall": la}
        if hasattr(self, "pmap"):
            nu_ = np.zeros(len(presub.cs))
            for i, mmap in enumerate(self.pmap):
                for idx, percentage in mmap.items():
                    nu_[idx] += percentage*nu[i]
            nu = nu_
        # Monomial sensitivities
        # constr_sens[str(self.m_gt)] = la
        # for i, mono_sens in enumerate(nu):
        #     mono_str = fast_monomial_str(self.p_lt.exps[i], self.p_lt.cs[i])
        #     constr_sens[mono_str] = mono_sens
        # Constant sensitivities
        var_senss = {var: sum([presub.exps[i][var]*nu[i] for i in locs])
                     for (var, locs) in presub.varlocs.items()
                     if var in self.substitutions}
        return var_senss

    # pylint: disable=unused-argument
    def as_gpconstr(self, x0):
        "GP version of a Posynomial constraint is itself"
        return self

    # pylint: disable=unused-argument
    def sens_from_gpconstr(self, posyapprox, pa_sens, var_senss):
        "Returns sensitivities as parsed from an approximating GP constraint."
        return pa_sens


class MonomialEquality(PosynomialInequality):
    "A Constraint of the form Monomial == Monomial."

    # pylint: disable=super-init-not-called
    def __init__(self, left, oper, right):
        # pylint: disable=non-parent-init-called
        ScalarSingleEquationConstraint.__init__(self, left, oper, right)
        if self.oper is not "=":
            raise ValueError("operator %s is not supported by"
                             " MonomialEquality." % self.oper)
        self.substitutions = dict(self.left.values)
        self.substitutions.update(self.right.values)
        self.unsubbed = self._gen_unsubbed()
        self.nomials = [self.left, self.right]
        self.nomials.extend(self.unsubbed)

    def _gen_unsubbed(self):
        "Returns the unsubstituted posys <= 1."
        l_lt_r, r_lt_l = self.left/self.right, self.right/self.left
        if l_lt_r.units:
            try:
                l_lt_r.convert_to('dimensionless')
                r_lt_l.convert_to('dimensionless')
            except DimensionalityError:
                raise ValueError("unit mismatch: units of %s cannot "
                                 "be converted to units of %s" %
                                 (self.left, self.right))
        return [l_lt_r, r_lt_l]

    def __nonzero__(self):
        'A constraint not guaranteed to be satisfied  evaluates as "False".'
        return bool(self.left.c == self.right.c
                    and self.left.exp == self.right.exp)

    def __bool__(self):
        'A constraint not guaranteed to be satisfied  evaluates as "False".'
        return self.__nonzero__()

    def sens_from_dual(self, la, nu):
        "Returns the variable/constraint sensitivities from lambda/nu"
        if not la or not nu:
            # as_posyslt1 created no inequalities
            return {}
        # left, right = la
        # constr_sens = {str(self.left): left-right,
        #                str(self.right): right-left}
        # Constant sensitivities
        var_senss = HashVector()
        for i, m_s in enumerate(nu):
            presub = self.unsubbed[i]
            var_sens = {var: sum([presub.exps[i][var]*m_s[i] for i in locs])
                        for (var, locs) in presub.varlocs.items()
                        if var in self.substitutions}
            var_senss += HashVector(var_sens)
        return var_senss


class SignomialInequality(ScalarSingleEquationConstraint):
    """A constraint of the general form posynomial >= posynomial
    Stored internally (exps, cs) as a single Signomial (0 >= self)
    Usually initialized via operator overloading, e.g. cc = (y**2 >= 1 + x - y)
    Additionally retains input format (lhs vs rhs) in self.left and self.right
    Form is self.left >= self.right.
    """

    def __init__(self, left, oper, right):
        ScalarSingleEquationConstraint.__init__(self, left, oper, right)
        from .. import SIGNOMIALS_ENABLED
        if not SIGNOMIALS_ENABLED:
            raise TypeError("Cannot initialize SignomialInequality"
                            " outside of a SignomialsEnabled environment.")
        if self.oper == "<=":
            plt, pgt = self.left, self.right
        elif self.oper == ">=":
            pgt, plt = self.left, self.right
        else:
            raise ValueError("operator %s is not supported by Signomial"
                             "Constraint." % self.oper)
        self.nomials = [self.left, self.right]
        self.unsubbed = [plt - pgt]
        self.nomials.extend(self.unsubbed)
        self.substitutions = dict(self.left.values)
        self.substitutions.update(self.right.values)

    def as_posyslt1(self):
        "Returns the posys <= 1 representation of this constraint."
        siglt0, = self.unsubbed
        siglt0 = siglt0.sub(self.substitutions, require_positive=False)
        posy, negy = siglt0.posy_negy()
        if posy is 0:
            raise ValueError("SignomialConstraint %s became the tautological"
                             " constraint %s %s %s after substitution." %
                             (self, posy, "<=", negy))
        elif negy is 0:
            raise ValueError("SignomialConstraint %s became the infeasible"
                             " constraint %s %s %s after substitution." %
                             (self, posy, "<=", negy))
        elif not hasattr(negy, "cs") or len(negy.cs) == 1:
            self.__class__ = PosynomialInequality
            self.__init__(posy, "<=", negy)
            return self.unsubbed   # pylint: disable=no-member

        else:
            raise TypeError("SignomialInequality could not simplify to"
                            " a PosynomialInequality")

    def as_gpconstr(self, x0):
        "Returns GP approximation of an SP constraint at x0"
        siglt0, = self.unsubbed
        posy, negy = siglt0.posy_negy()
        if x0 is None:
            x0 = {vk: vk.descr["sp_init"] for vk in negy.varlocs
                  if "sp_init" in vk.descr}
        x0.update({var: 1 for var in negy.varlocs if var not in x0})
        x0.update(self.substitutions)
        pc = PosynomialInequality(posy, "<=", negy.mono_lower_bound(x0))
        pc.substitutions = self.substitutions
        return pc

<<<<<<< HEAD
    # pylint: disable=unused-argument
    def sens_from_gpconstr(self, posyapprox, pa_sens, var_senss):
        "Returns sensitivities as parsed from an approximating GP constraint."
        constr_sens = dict(pa_sens)
        del constr_sens[str(posyapprox.m_gt)]
        _, negy = self._unsubbed.posy_negy()
        constr_sens[str(negy)] = pa_sens["overall"]
        pa_sens[str(posyapprox)] = pa_sens.pop("overall")
        constr_sens["posyapprox"] = pa_sens
        return constr_sens

class SignomialEqualityTriv(ScalarSingleEquationConstraint):
    """A constraint of the general form posynomial == posynomial (linearized only the necessary parts)
    Stored internally (exps, cs) as a single Signomial (0 >= self)
    Usually initialized via operator overloading, e.g. cc = (y**2 >= 1 + x - y)
    Additionally retains input format (lhs vs rhs) in self.left and self.right
    Form is self.left >= self.right.
    """

    def __init__(self, left, right):
        ScalarSingleEquationConstraint.__init__(self, left, "=", right)
        from .. import SIGNOMIALS_ENABLED
        if not SIGNOMIALS_ENABLED:
            raise TypeError("Cannot initialize SignomialInequality"
                            " outside of a SignomialsEnabled environment.")
        self.nomials = [self.left, self.right]
        self.substitutions = dict(self.left.values)
        self.substitutions.update(self.right.values)
         
    def as_posyslt1(self):
        "Returns the posys <= 1 representation of this constraint."
        # todo deal with substitutions
        raise TypeError("SignomialEquality could not simplify to"
                        " a PosynomialInequality")

    def as_gpconstr(self, x0):
        "Returns GP apprimxation of an SP constraint at x0"
        #return self.left >= self.right
        def _force_mono(posy, x0):
            if isinstance(posy, Monomial):
                return posy
            return posy.mono_lower_bound(x0)
        return [_force_mono(self.left, x0) >= self.right,
                self.left <= _force_mono(self.right, x0)]

    def process_result(self, result):
        "Checks that all constraints are satisfied with equality"
        variables = result["variables"]
        leftsubbed = self.left.sub(variables).value
        rightsubbed = self.right.sub(variables).value
        rel_diff = abs(rightsubbed - leftsubbed)
        result["constr_viol"] = result.get("constr_viol", 0) + rel_diff

    # pylint: disable=unused-argument
    def sens_from_gpconstr(self, gp_approx, gp_senss, var_senss):
        return gp_senss

class SignomialEqualityTrivTrust(ScalarSingleEquationConstraint):
    """A constraint of the general form posynomial == posynomial (linearized only the necessary parts)
    Stored internally (exps, cs) as a single Signomial (0 >= self)
    Usually initialized via operator overloading, e.g. cc = (y**2 >= 1 + x - y)
    Additionally retains input format (lhs vs rhs) in self.left and self.right
    Form is self.left >= self.right.
    """

    def __init__(self, left, right):
        ScalarSingleEquationConstraint.__init__(self, left, "=", right)
        from .. import SIGNOMIALS_ENABLED
        if not SIGNOMIALS_ENABLED:
            raise TypeError("Cannot initialize SignomialInequality"
                            " outside of a SignomialsEnabled environment.")
        self.nomials = [self.left, self.right]
        self.substitutions = dict(self.left.values)
        self.substitutions.update(self.right.values)
	self.trustregion = 0.9
         
=======

class SignomialEquality(SignomialInequality):
    "A constraint of the general form posynomial == posynomial"

    def __init__(self, left, right):
        SignomialInequality.__init__(self, left, "<=", right)
        self.oper = "="

>>>>>>> 219cb172
    def as_posyslt1(self):
        "Returns the posys <= 1 representation of this constraint."
        # todo deal with substitutions
        raise TypeError("SignomialEquality could not simplify to"
                        " a PosynomialInequality")

    def as_gpconstr(self, x0):
<<<<<<< HEAD
        "Returns GP apprimxation of an SP constraint at x0"
        #return self.left >= self.right
        def _force_mono(posy, x0):
            if isinstance(posy, Monomial):
                return posy
            return posy.mono_lower_bound(x0)
        return [_force_mono(self.left, x0) >= self.trustregion*self.right,
                self.left <= _force_mono(self.right, x0)]

    def process_result(self, result):
        "Checks that all constraints are satisfied with equality"
        variables = result["variables"]
        leftsubbed = self.left.sub(variables).value
        rightsubbed = self.right.sub(variables).value
        rel_diff = abs(rightsubbed - leftsubbed)
        result["constr_viol"] = result.get("constr_viol", 0) + rel_diff
    
    # pylint: disable=unused-argument
    def sens_from_gpconstr(self, gp_approx, gp_senss, var_senss):
        return gp_senss


class SignomialEqualityLin(ScalarSingleEquationConstraint):
    """A constraint of the general form posynomial == posynomial (fully linearized)
        Stored internally (exps, cs) as a single Signomial (0 >= self)
        Usually initialized via operator overloading, e.g. cc = (y**2 >= 1 + x - y)
        Additionally retains input format (lhs vs rhs) in self.left and self.right
        Form is self.left >= self.right.
        """
    
    def __init__(self, left, right):
        ScalarSingleEquationConstraint.__init__(self, left, "=", right)
        from .. import SIGNOMIALS_ENABLED
        if not SIGNOMIALS_ENABLED:
            raise TypeError("Cannot initialize SignomialInequality"
                            " outside of a SignomialsEnabled environment.")
        self.nomials = [self.left, self.right]
        self.substitutions = dict(self.left.values)
        self.substitutions.update(self.right.values)
    
    def as_posyslt1(self):
        "Returns the posys <= 1 representation of this constraint."
        # todo deal with substitutions
        raise TypeError("SignomialEquality could not simplify to"
                        " a PosynomialInequality")
    
    def as_gpconstr(self, x0):
        "Returns GP apprimxation of an SP constraint at x0"
        #return self.left >= self.right
        def _force_mono(posy, x0):
            if isinstance(posy, Monomial):
                return posy
            return posy.mono_lower_bound(x0)
        return [_force_mono(self.left, x0) >= _force_mono(self.right, x0),
                _force_mono(self.left, x0) <= _force_mono(self.right, x0)]
    
    def process_result(self, result):
        "Checks that all constraints are satisfied with equality"
        variables = result["variables"]
        leftsubbed = self.left.sub(variables).value
        rightsubbed = self.right.sub(variables).value
        rel_diff = abs(rightsubbed - leftsubbed)
	result["constr_viol"] = result.get("constr_viol", 0) + rel_diff

    
    # pylint: disable=unused-argument
    def sens_from_gpconstr(self, gp_approx, gp_senss, var_senss):
        return gp_senss


class SignomialEqualityLinTrust(ScalarSingleEquationConstraint):
    """A constraint of the general form posynomial >= posynomial
        Stored internally (exps, cs) as a single Signomial (0 >= self)
        Usually initialized via operator overloading, e.g. cc = (y**2 >= 1 + x - y)
        Additionally retains input format (lhs vs rhs) in self.left and self.right
        Form is self.left >= self.right.
        """
    
    def __init__(self, left, right):
        ScalarSingleEquationConstraint.__init__(self, left, "=", right)
        from .. import SIGNOMIALS_ENABLED
        if not SIGNOMIALS_ENABLED:
            raise TypeError("Cannot initialize SignomialInequality"
                            " outside of a Signomial`sEnabled environment.")
        self.nomials = [self.left, self.right]
        self.substitutions = dict(self.left.values)
        self.substitutions.update(self.right.values)
	self.trustregion = 0.9
    
    def as_posyslt1(self):
        "Returns the posys <= 1 representation of this constraint."
        # todo deal with substitutions
        raise TypeError("SignomialEquality could not simplify to"
                        " a PosynomialInequality")
    
    def process_result(self, result):
        "Checks that all constraints are satisfied with equality"
        variables = result["variables"]
        leftsubbed = self.left.sub(variables).value
        rightsubbed = self.right.sub(variables).value
        rel_diff = abs(rightsubbed - leftsubbed)
        result["constr_viol"] = result.get("constr_viol", 0) + rel_diff
    
    def as_gpconstr(self, x0):
        "Returns GP apprimxation of an SP constraint at x0"
        #return self.left >= self.right
        def _force_mono(posy):
            if isinstance(posy, Monomial):
                return posy
            return posy.mono_lower_bound(x0)
        mleft, mright = map(_force_mono, [self.left, self.right])
	varkeys = set(mleft.varkeys).union(mright.varkeys)
	bounding_constraints = [[self.trustregion <= Monomial(vk)/x0[vk],
		                 Monomial(vk)/x0[vk] <= 1/self.trustregion] for vk in varkeys]
	return [bounding_constraints, mleft == mright]
    
    def sens_from_gpconstr(self, gp_approx, gp_senss, var_senss):
	return gp_senss
=======
        "Returns GP approximation of an SP constraint at x0"
        siglt0, = self.unsubbed
        if x0 is None:
            x0 = {vk: vk.descr["sp_init"] for vk in siglt0.varlocs
                  if "sp_init" in vk.descr}
        x0.update({var: 1 for var in siglt0.varlocs if var not in x0})
        x0.update(self.substitutions)
        posy, negy = siglt0.posy_negy()
        mec = (posy.mono_lower_bound(x0) == negy.mono_lower_bound(x0))
        mec.substitutions = self.substitutions
        return mec
>>>>>>> 219cb172
<|MERGE_RESOLUTION|>--- conflicted
+++ resolved
@@ -704,17 +704,31 @@
         pc.substitutions = self.substitutions
         return pc
 
-<<<<<<< HEAD
-    # pylint: disable=unused-argument
-    def sens_from_gpconstr(self, posyapprox, pa_sens, var_senss):
-        "Returns sensitivities as parsed from an approximating GP constraint."
-        constr_sens = dict(pa_sens)
-        del constr_sens[str(posyapprox.m_gt)]
-        _, negy = self._unsubbed.posy_negy()
-        constr_sens[str(negy)] = pa_sens["overall"]
-        pa_sens[str(posyapprox)] = pa_sens.pop("overall")
-        constr_sens["posyapprox"] = pa_sens
-        return constr_sens
+class SignomialEquality(SignomialInequality):
+    "A constraint of the general form posynomial == posynomial"
+    
+    def __init__(self, left, right):
+        SignomialInequality.__init__(self, left, "<=", right)
+        self.oper = "="
+    
+    def as_posyslt1(self):
+        "Returns the posys <= 1 representation of this constraint."
+        # todo deal with substitutions
+        raise TypeError("SignomialEquality could not simplify to"
+                        " a PosynomialInequality")
+    
+    def as_gpconstr(self, x0):
+        "Returns GP approximation of an SP constraint at x0"
+        siglt0, = self.unsubbed
+        if x0 is None:
+            x0 = {vk: vk.descr["sp_init"] for vk in siglt0.varlocs
+                if "sp_init" in vk.descr}
+        x0.update({var: 1 for var in siglt0.varlocs if var not in x0})
+        x0.update(self.substitutions)
+        posy, negy = siglt0.posy_negy()
+        mec = (posy.mono_lower_bound(x0) == negy.mono_lower_bound(x0))
+        mec.substitutions = self.substitutions
+        return mec
 
 class SignomialEqualityTriv(ScalarSingleEquationConstraint):
     """A constraint of the general form posynomial == posynomial (linearized only the necessary parts)
@@ -781,16 +795,6 @@
         self.substitutions.update(self.right.values)
 	self.trustregion = 0.9
          
-=======
-
-class SignomialEquality(SignomialInequality):
-    "A constraint of the general form posynomial == posynomial"
-
-    def __init__(self, left, right):
-        SignomialInequality.__init__(self, left, "<=", right)
-        self.oper = "="
-
->>>>>>> 219cb172
     def as_posyslt1(self):
         "Returns the posys <= 1 representation of this constraint."
         # todo deal with substitutions
@@ -798,7 +802,6 @@
                         " a PosynomialInequality")
 
     def as_gpconstr(self, x0):
-<<<<<<< HEAD
         "Returns GP apprimxation of an SP constraint at x0"
         #return self.left >= self.right
         def _force_mono(posy, x0):
@@ -838,13 +841,13 @@
         self.nomials = [self.left, self.right]
         self.substitutions = dict(self.left.values)
         self.substitutions.update(self.right.values)
-    
+
     def as_posyslt1(self):
         "Returns the posys <= 1 representation of this constraint."
         # todo deal with substitutions
         raise TypeError("SignomialEquality could not simplify to"
                         " a PosynomialInequality")
-    
+
     def as_gpconstr(self, x0):
         "Returns GP apprimxation of an SP constraint at x0"
         #return self.left >= self.right
@@ -916,17 +919,4 @@
 	return [bounding_constraints, mleft == mright]
     
     def sens_from_gpconstr(self, gp_approx, gp_senss, var_senss):
-	return gp_senss
-=======
-        "Returns GP approximation of an SP constraint at x0"
-        siglt0, = self.unsubbed
-        if x0 is None:
-            x0 = {vk: vk.descr["sp_init"] for vk in siglt0.varlocs
-                  if "sp_init" in vk.descr}
-        x0.update({var: 1 for var in siglt0.varlocs if var not in x0})
-        x0.update(self.substitutions)
-        posy, negy = siglt0.posy_negy()
-        mec = (posy.mono_lower_bound(x0) == negy.mono_lower_bound(x0))
-        mec.substitutions = self.substitutions
-        return mec
->>>>>>> 219cb172
+	return gp_senss