--- conflicted
+++ resolved
@@ -133,7 +133,7 @@
             raise ValueError("Variables %s remained after substituting x0=%s"
                              % (list(psub.vks), x0)
                              + " into %s" % self)
-<<<<<<< HEAD
+        # TODO: profile this code, return an hmap
         c0, = psub.hmap.values()
         exp = HashVector()
         c = c0
@@ -146,19 +146,6 @@
         if psub.hmap.units:
             c *= psub.hmap.units
         return Monomial(exp, c)
-=======
-        p0 = psub.value  # includes any units
-        m0 = 1
-        for vk in self.varlocs:
-            diff = self.diff(vk)
-            # we convert the x0 value to the proper units
-            x0vk = mag(x0[vk]/vk.units) if hasattr(x0[vk], "units") else x0[vk]
-            # to ensure that e and m0 are dimensionless
-            e = x0vk/mag(p0) * mag(diff.sub(x0, require_positive=False).c)
-            exp[vk] = e
-            m0 *= (x0vk)**e
-        return Monomial(exp, p0/m0)
->>>>>>> c9aa8277
 
     def sub(self, substitutions, require_positive=True):
         """Returns a nomial with substitued values.
