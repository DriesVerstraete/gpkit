"""Signomial, Posynomial, Monomial, Constraint, & MonoEQCOnstraint classes"""
import numpy as np
from .data import simplify_exps_and_cs
from .nomial_core import Nomial
from .substitution import substitution, parse_subs
from ..constraints import SingleEquationConstraint
from ..small_classes import Strings, Numbers, Quantity
from ..small_classes import HashVector
from ..keydict import KeySet
from ..varkey import VarKey
from ..small_scripts import mag
from .. import ureg
from .. import DimensionalityError
from ..exceptions import InvalidGPConstraint


class Signomial(Nomial):
    """A representation of a Signomial.

        Arguments
        ---------
        exps: tuple of dicts
            Exponent dicts for each monomial term
        cs: tuple
            Coefficient values for each monomial term
        require_positive: bool
            If True and Signomials not enabled, c <= 0 will raise ValueError

        Returns
        -------
        Signomial
        Posynomial (if the input has only positive cs)
        Monomial   (if the input has one term and only positive cs)
    """
    def __init__(self, exps=None, cs=1, require_positive=True, simplify=True,
                 **descr):
        # pylint: disable=too-many-statements
        # pylint: disable=too-many-branches
        # this is somewhat deprecated, used for Variables and subbing Monomials
        units = descr.get("units", None)
        # If cs has units, then they will override this setting.
        if isinstance(exps, Numbers):
            cs = exps
            exps = {}
        if (isinstance(cs, Numbers) and
                (exps is None or isinstance(exps, Strings + (VarKey, dict)))):
            # building a Monomial
            if isinstance(exps, VarKey):
                exp = {exps: 1}
                units = exps.units  # pylint: disable=no-member
            elif exps is None or isinstance(exps, Strings):
                vk = VarKey(**descr) if exps is None else VarKey(exps, **descr)
                descr = vk.descr
                units = vk.units
                exp = {vk: 1}
            elif isinstance(exps, dict):
                exp = dict(exps)
                for key in exps:
                    if isinstance(key, Strings):
                        exp[VarKey(key)] = exp.pop(key)
            else:
                raise TypeError("could not make Monomial with %s" % type(exps))
            #simplify = False #TODO: this shouldn't require simplification
            cs = [cs]
            exps = [HashVector(exp)]  # pylint: disable=redefined-variable-type
        elif isinstance(exps, Nomial):
            simplify = False
            cs = exps.cs  # pylint: disable=no-member
            exps = exps.exps  # pylint: disable=no-member
        else:
            try:
                # test for presence of length and identical lengths
                assert len(cs) == len(exps)
                exps_ = list(range(len(exps)))
                if not all(isinstance(c, Quantity) for c in cs):
                    try:
                        cs = np.array(cs, dtype='float')
                    except ValueError:
                        raise ValueError("cannot add dimensioned and"
                                         " dimensionless monomials together.")
                else:
                    units = Quantity(1, cs[0].units)
                    if units.dimensionless:
                        cs = [c * ureg.dimensionless for c in cs]
                        units = ureg.dimensionless
                    try:
                        cs = [c.to(units).magnitude for c in cs] * units
                    except DimensionalityError:
                        raise ValueError("cannot add monomials of"
                                         " different units together")
                for i, k in enumerate(exps):
                    exps_[i] = HashVector(k)
                    for key in exps_[i]:
                        if isinstance(key, Strings+(Monomial,)):
                            exps_[i][VarKey(key)] = exps_[i].pop(key)
                exps = tuple(exps_)
            except AssertionError:
                raise TypeError("cs and exps must have the same length.")

        if isinstance(units, Quantity):
            if not isinstance(cs, Quantity):
                cs = cs*units
            else:
                cs = cs.to(units)

        # init NomialData to create self.exps, self.cs, and so on
        super(Signomial, self).__init__(exps, cs, simplify=simplify)

        if self.any_nonpositive_cs:
            from .. import SIGNOMIALS_ENABLED
            if require_positive and not SIGNOMIALS_ENABLED:
                raise ValueError("each c must be positive.")
            self.__class__ = Signomial
        else:
            self.__class__ = Posynomial

        if len(self.exps) == 1:
            if self.__class__ is Posynomial:
                self.__class__ = Monomial
            self.exp = self.exps[0]
            self.c = self.cs[0]

    def diff(self, wrt):
        """Derivative of this with respect to a Variable

        Arguments
        ---------
        wrt (Variable):
        Variable to take derivative with respect to

        Returns
        -------
        Signomial (or Posynomial or Monomial)
        """
        deriv = super(Signomial, self).diff(wrt)
        # pylint: disable=unexpected-keyword-arg
        return Signomial(deriv.exps, deriv.cs, require_positive=False)

    def posy_negy(self):
        """Get the positive and negative parts, both as Posynomials

        Returns
        -------
        Posynomial, Posynomial:
            p_pos and p_neg in (self = p_pos - p_neg) decomposition,
        """
        p_exp, p_cs, n_exp, n_cs = [], [], [], []
        assert len(self.cs) == len(self.exps)   # assert before calling zip
        for c, exp in zip(self.cs, self.exps):
            if mag(c) > 0:
                p_exp.append(exp)
                p_cs.append(c)
            elif mag(c) < 0:
                n_exp.append(exp)
                n_cs.append(-c)  # -c to keep posynomial
            else:
                raise ValueError("Unexpected c=%s in %s" % (c, self))
        return (Posynomial(p_exp, p_cs) if p_cs else 0,
                Posynomial(n_exp, n_cs) if n_cs else 0)

    def mono_approximation(self, x0):
        """Monomial approximation about a point x0

        Arguments
        ---------
        x0 (dict):
            point to monomialize about

        Returns
        -------
        Monomial (unless self(x0) < 0, in which case a Signomial is returned)
        """
        x0, _, _ = parse_subs(self.varkeys, x0)  # use only varkey keys
        exp = HashVector()
        psub = self.sub(x0)
        if psub.varlocs:
            raise ValueError("Variables %s remained after substituting x0=%s"
                             % (list(psub.varlocs), x0)
                             + " into %s" % self)
        p0 = psub.value  # includes any units
        m0 = 1
        for vk in self.varlocs:
            diff = self.diff(vk)
            e = x0[vk]*mag(diff.sub(x0, require_positive=False).c)/mag(p0)
            exp[vk] = e
            m0 *= (x0[vk])**e
        return Monomial(exp, p0/mag(m0))

    def sub(self, substitutions, require_positive=True):
        """Returns a nomial with substitued values.

        Usage
        -----
        3 == (x**2 + y).sub({'x': 1, y: 2})
        3 == (x).gp.sub(x, 3)

        Arguments
        ---------
        substitutions : dict or key
            Either a dictionary whose keys are strings, Variables, or VarKeys,
            and whose values are numbers, or a string, Variable or Varkey.
        val : number (optional)
            If the substitutions entry is a single key, val holds the value
        require_positive : boolean (optional, default is True)
            Controls whether the returned value can be a Signomial.

        Returns
        -------
        Returns substituted nomial.
        """
        _, exps, cs, _ = substitution(self, substitutions)
        return Signomial(exps, cs, require_positive=require_positive)

    def subinplace(self, substitutions):
        "Substitutes in place."
        _, exps, cs, _ = substitution(self, substitutions)
        super(Signomial, self).__init__(exps, cs)

    def __le__(self, other):
        if isinstance(other, (Numbers, Signomial)):
            return SignomialInequality(self, "<=", other)
        else:
            return NotImplemented

    def __ge__(self, other):
        if isinstance(other, (Numbers, Signomial)):
            # by default all constraints take the form left >= right
            return SignomialInequality(self, ">=", other)
        else:
            return NotImplemented

    # posynomial arithmetic
    def __add__(self, other):
        if isinstance(other, Numbers):
            if other == 0:
                return Signomial(self.exps, self.cs)
            else:
                cs = self.cs.tolist() + [other]  # pylint: disable=no-member
                return Signomial(self.exps + ({},), cs)
        elif isinstance(other, Signomial):
             # pylint: disable=no-member
            cs = self.cs.tolist() + other.cs.tolist()
            return Signomial(self.exps + other.exps, cs)
        else:
            return NotImplemented

    def __mul__(self, other):
        if isinstance(other, Numbers):
            if not other:
                # assume other is multiplicative zero
                return other
            return Signomial(self.exps, other*self.cs)
        elif isinstance(other, Signomial):
            C = np.outer(self.cs, other.cs)
            if isinstance(self.cs, Quantity) or isinstance(other.cs, Quantity):
                if not isinstance(self.cs, Quantity):
                    sunits = ureg.dimensionless
                else:
                    sunits = Quantity(1, self.cs[0].units)
                if not isinstance(other.cs, Quantity):
                    ounits = ureg.dimensionless
                else:
                    ounits = Quantity(1, other.cs[0].units)
                # HACK: fix for pint not working with np.outer
                C = C * sunits * ounits
            Exps = np.empty((len(self.exps), len(other.exps)), dtype="object")
            for i, exp_s in enumerate(self.exps):
                for j, exp_o in enumerate(other.exps):
                    Exps[i, j] = exp_s + exp_o
            return Signomial(Exps.flatten(), C.flatten())
        else:
            return NotImplemented

    def __div__(self, other):
        """Support the / operator in Python 2.x"""
        if isinstance(other, Numbers):
            return Signomial(self.exps, self.cs/other)
        elif isinstance(other, Monomial):
            return other.__rdiv__(self)
        else:
            return NotImplemented

    def __pow__(self, expo):
        if isinstance(expo, int):
            if expo >= 0:
                p = Monomial({}, 1)
                while expo > 0:
                    p *= self
                    expo -= 1
                return p
            else:
                raise ValueError("Signomials are only closed under"
                                 " nonnegative integer exponents.")
        else:
            return NotImplemented

    def __neg__(self):
        from .. import SIGNOMIALS_ENABLED
        if SIGNOMIALS_ENABLED:
            return -1*self
        else:
            return NotImplemented

    def __sub__(self, other):
        from .. import SIGNOMIALS_ENABLED
        if SIGNOMIALS_ENABLED:
            return self + -other
        else:
            return NotImplemented

    def __rsub__(self, other):
        from .. import SIGNOMIALS_ENABLED
        if SIGNOMIALS_ENABLED:
            return other + -self
        else:
            return NotImplemented


class Posynomial(Signomial):
    """A Signomial with strictly positive cs

    Arguments
    ---------
    Same as Signomial.
    Note: Posynomial historically supported several different init formats
          These will be deprecated in the future, replaced with a single
          __init__ syntax, same as Signomial.
    """
    def __le__(self, other):
        if isinstance(other, Numbers + (Monomial,)):
            return PosynomialInequality(self, "<=", other)
        else:
            # fall back on other's __ge__
            return NotImplemented

    # Posynomial.__ge__ falls back on Signomial.__ge__

    def mono_lower_bound(self, x0):
        """Monomial lower bound at a point x0

        Arguments
        ---------
        x0 (dict):
            point to make lower bound exact

        Returns
        -------
        Monomial
        """
        return self.mono_approximation(x0)


class Monomial(Posynomial):
    """A Posynomial with only one term

    Arguments
    ---------
    Same as Signomial.
    Note: Monomial historically supported several different init formats
          These will be deprecated in the future, replaced with a single
          __init__ syntax, same as Signomial.
    """
    def __rdiv__(self, other):
        "Divide other by this Monomial"
        if isinstance(other, Numbers + (Signomial,)):
            return other * self**-1
        else:
            return NotImplemented

    def __rtruediv__(self, other):
        "__rdiv__ for python 3.x"
        return self.__rdiv__(other)

    def __pow__(self, other):
        if isinstance(other, Numbers):
            return Monomial(self.exp*other, self.c**other)
        else:
            return NotImplemented

    # inherit __ne__ from Signomial

    def __eq__(self, other):
        mons = Numbers + (Monomial,)
        if isinstance(other, mons):
            # if both are monomials, return a constraint
            return MonomialEquality(self, "=", other)
        return super(Monomial, self).__eq__(other)

    # Monomial.__le__ falls back on Posynomial.__le__

    def __ge__(self, other):
        if isinstance(other, Numbers + (Posynomial,)):
            return PosynomialInequality(self, ">=", other)
        else:
            # fall back on other's __ge__
            return NotImplemented

    def mono_approximation(self, x0):
        return self


#######################################################
####### CONSTRAINTS ###################################
#######################################################


class ScalarSingleEquationConstraint(SingleEquationConstraint):
    "A SingleEquationConstraint with scalar left and right sides."
    nomials = []

    def __init__(self, left, oper, right):
        super(ScalarSingleEquationConstraint,
              self).__init__(Signomial(left), oper, Signomial(right))
        self.varkeys = KeySet(self.left.varlocs)
        self.varkeys.update(self.right.varlocs)

    def subinplace(self, substitutions):
        "Modifies the constraint in place with substitutions."
        for nomial in self.nomials:
            nomial.subinplace(substitutions)
        self.varkeys = KeySet(self.left.varlocs)
        self.varkeys.update(self.right.varlocs)


class PosynomialInequality(ScalarSingleEquationConstraint):
    """A constraint of the general form monomial >= posynomial
    Stored in the posylt1_rep attribute as a single Posynomial (self <= 1)
    Usually initialized via operator overloading, e.g. cc = (y**2 >= 1 + x)
    """

    def __init__(self, left, oper, right):
        ScalarSingleEquationConstraint.__init__(self, left, oper, right)
        if self.oper == "<=":
            p_lt, m_gt = self.left, self.right
        elif self.oper == ">=":
            m_gt, p_lt = self.left, self.right
        else:
            raise ValueError("operator %s is not supported by Posynomial"
                             "Constraint." % self.oper)

        self.p_lt, self.m_gt = p_lt, m_gt
        self.substitutions = dict(p_lt.values)
        self.substitutions.update(m_gt.values)
        self.unsubbed = self._gen_unsubbed()
        self.nomials = [self.left, self.right, self.p_lt, self.m_gt]
        self.nomials.extend(self.unsubbed)
        self._last_used_substitutions = None

    def _simplify_posy_ineq(self, exps, cs):
        "Simplify a posy <= 1 by moving constants to the right side."
        if len(exps) == 1:
            if not exps[0] or cs[0] == 0:
                if cs[0] > 1:
                    raise ValueError("infeasible constraint: %s" % self)
                else:
                    # allow tautological monomial constraints (cs[0] <= 1)
                    # because they allow models to impose requirements
                    return (), np.array([])
            return exps, cs
        coeff = 1.0
        exps_ = []
        nonzero_exp_ixs = []
        for i, exp in enumerate(exps):
            if exp:
                nonzero_exp_ixs.append(i)
                exps_.append(exp)
            else:
                coeff -= mag(cs[i])
        if len(exps_) < len(exps):
            if coeff > 0:
                cs = cs[nonzero_exp_ixs]
            elif coeff < 0:
                raise ValueError("infeasible constraint: %s" % self)
            elif coeff == 0:
                raise ValueError("tautological constraint: %s" % self)
        return tuple(exps_), cs/coeff

    def _gen_unsubbed(self):
        "Returns the unsubstituted posys <= 1."
        p = self.p_lt / self.m_gt

        if isinstance(p.cs, Quantity):
            try:
                p.convert_to('dimensionless')
            except DimensionalityError:
                raise ValueError("unit mismatch: units of %s cannot "
                                 "be converted to units of %s" %
                                 (self.p_lt, self.m_gt))

        p.exps, p.cs = self._simplify_posy_ineq(p.exps, p.cs)
        return [p]

    def as_posyslt1(self, substitutions=None):
        "Returns the posys <= 1 representation of this constraint."
        posys = self.unsubbed
        if not substitutions:
            self._last_used_substitutions = substitutions
            # just return the pre-generated posynomial representation
            return posys

        out = []
        for posy in posys:
            _, exps, cs, subs = substitution(posy, substitutions)
            self._last_used_substitutions = subs
<<<<<<< HEAD
            # remove any cs that are just nans and/or 0s
            nans = np.isnan(cs)
            if np.all(nans) or np.all(cs[~nans] == 0):
                continue  # skip nan'd or 0'd constraint

            exps, cs = self._simplify_posy_ineq(exps, cs)
=======
            exps, cs = self._simplify_posy_ineq(exps, mag(cs))
>>>>>>> 4a256fab
            if not exps and not cs:  # tautological constraint
                continue
            exps, cs, pmap = simplify_exps_and_cs(exps, cs, return_map=True)

            #  The monomial sensitivities from the GP/SP are in terms of this
            #  smaller post-substitution list of monomials, so we need to map
            #  back to the pre-substitution list.
            #
            #  A "pmap" is a list of HashVectors (mmaps), whose keys are
            #  monomial indexes pre-substitution, and whose values are the
            #  percentage of the simplified  monomial's coefficient that came
            #  from that particular parent.

            self.pmap = pmap  # pylint: disable=attribute-defined-outside-init
            try:
                p = Posynomial(exps, cs, simplify=False)
            except ValueError:
                raise RuntimeWarning("PosynomialInequality %s became Signomial"
                                     " after substitution %s"
                                     % (self, substitutions))
            out.append(p)
        return out

    def sens_from_dual(self, la, nu):
        "Returns the variable/constraint sensitivities from lambda/nu"
        if not la or not nu:
            # as_posyslt1 created no inequalities
            return {}
        la, = la
        nu, = nu
        presub, = self.unsubbed
        # constr_sens = {"overall": la}
        if hasattr(self, "pmap"):
            nu_ = np.zeros(len(presub.cs))
            for i, mmap in enumerate(self.pmap):
                for idx, percentage in mmap.items():
                    nu_[idx] += percentage*nu[i]
            nu = nu_
        # Monomial sensitivities
        # constr_sens[str(self.m_gt)] = la
        # for i, mono_sens in enumerate(nu):
        #     mono_str = fast_monomial_str(self.p_lt.exps[i], self.p_lt.cs[i])
        #     constr_sens[mono_str] = mono_sens
        # Constant sensitivities
        var_senss = {}
        for var in self._last_used_substitutions:
            locs = presub.varlocs[var]
            var_senss[var] = sum([presub.exps[i][var]*nu[i] for i in locs])
        return var_senss

    # pylint: disable=unused-argument
    def as_gpconstr(self, x0):
        "GP version of a Posynomial constraint is itself"
        return self


class MonomialEquality(PosynomialInequality):
    "A Constraint of the form Monomial == Monomial."

    # pylint: disable=super-init-not-called
    def __init__(self, left, oper, right):
        # pylint: disable=non-parent-init-called
        ScalarSingleEquationConstraint.__init__(self, left, oper, right)
        if self.oper is not "=":
            raise ValueError("operator %s is not supported by"
                             " MonomialEquality." % self.oper)
        self.substitutions = dict(self.left.values)
        self.substitutions.update(self.right.values)
        self.unsubbed = self._gen_unsubbed()
        self.nomials = [self.left, self.right]
        self.nomials.extend(self.unsubbed)

    def _gen_unsubbed(self):
        "Returns the unsubstituted posys <= 1."
        l_lt_r, r_lt_l = self.left/self.right, self.right/self.left
        if l_lt_r.units:
            try:
                l_lt_r.convert_to('dimensionless')
                r_lt_l.convert_to('dimensionless')
            except DimensionalityError:
                raise ValueError("unit mismatch: units of %s cannot "
                                 "be converted to units of %s" %
                                 (self.left, self.right))
        return [l_lt_r, r_lt_l]

    def __nonzero__(self):
        'A constraint not guaranteed to be satisfied  evaluates as "False".'
        return bool(self.left.c == self.right.c
                    and self.left.exp == self.right.exp)

    def __bool__(self):
        'A constraint not guaranteed to be satisfied  evaluates as "False".'
        return self.__nonzero__()

    def sens_from_dual(self, la, nu):
        "Returns the variable/constraint sensitivities from lambda/nu"
        if not la or not nu:
            # as_posyslt1 created no inequalities
            return {}
        # left, right = la
        # constr_sens = {str(self.left): left-right,
        #                str(self.right): right-left}
        # Constant sensitivities
        var_senss = HashVector()
        for i, m_s in enumerate(nu):
            presub = self.unsubbed[i]
            var_sens = {var: sum([presub.exps[i][var]*m_s[i] for i in locs])
                        for (var, locs) in presub.varlocs.items()
                        if var in self._last_used_substitutions}
            var_senss += HashVector(var_sens)
        return var_senss


class SignomialInequality(ScalarSingleEquationConstraint):
    """A constraint of the general form posynomial >= posynomial
    Stored internally (exps, cs) as a single Signomial (0 >= self)
    Usually initialized via operator overloading, e.g. cc = (y**2 >= 1 + x - y)
    Additionally retains input format (lhs vs rhs) in self.left and self.right
    Form is self.left >= self.right.
    """

    def __init__(self, left, oper, right):
        ScalarSingleEquationConstraint.__init__(self, left, oper, right)
        from .. import SIGNOMIALS_ENABLED
        if not SIGNOMIALS_ENABLED:
            raise TypeError("Cannot initialize SignomialInequality"
                            " outside of a SignomialsEnabled environment.")
        if self.oper == "<=":
            plt, pgt = self.left, self.right
        elif self.oper == ">=":
            pgt, plt = self.left, self.right
        else:
            raise ValueError("operator %s is not supported by Signomial"
                             "Constraint." % self.oper)
        self.nomials = [self.left, self.right]
        self.unsubbed = [plt - pgt]
        self.nomials.extend(self.unsubbed)
        self.substitutions = dict(self.left.values)
        self.substitutions.update(self.right.values)

    def as_posyslt1(self, substitutions=None):
        "Returns the posys <= 1 representation of this constraint."
        siglt0, = self.unsubbed
        siglt0 = siglt0.sub(substitutions, require_positive=False)
        posy, negy = siglt0.posy_negy()
        if posy is 0:
            raise ValueError("SignomialConstraint %s became the tautological"
                             " constraint %s %s %s after substitution." %
                             (self, posy, "<=", negy))
        elif negy is 0:
            raise ValueError("SignomialConstraint %s became the infeasible"
                             " constraint %s %s %s after substitution." %
                             (self, posy, "<=", negy))
        elif not hasattr(negy, "cs") or len(negy.cs) == 1:
            self.__class__ = PosynomialInequality
            self.__init__(posy, "<=", negy)
            return self.as_posyslt1(substitutions)

        else:
            raise InvalidGPConstraint("SignomialInequality could not simplify"
                                      " to a PosynomialInequality; try calling"
                                      " `.localsolve` instead of `.solve` to"
                                      " form your Model as a SignomialProgram")

    def as_gpconstr(self, x0):
        "Returns GP approximation of an SP constraint at x0"
        siglt0, = self.unsubbed
        posy, negy = siglt0.posy_negy()
        # assume unspecified negy variables have a value of 1.0
        x0.update({vk: 1.0 for vk in negy.varlocs if vk not in x0})
        pc = PosynomialInequality(posy, "<=", negy.mono_lower_bound(x0))
        pc.substitutions = self.substitutions
        return pc


class SingleSignomialEquality(SignomialInequality):
    "A constraint of the general form posynomial == posynomial"

    def __init__(self, left, right):
        SignomialInequality.__init__(self, left, "<=", right)
        self.oper = "="

    def as_posyslt1(self, substitutions=None):
        "Returns the posys <= 1 representation of this constraint."
        # todo deal with substitutions
        raise InvalidGPConstraint("SignomialEquality could not simplify"
                                  " to a PosynomialInequality; try calling"
                                  "`.localsolve` instead of `.solve` to"
                                  " form your Model as a SignomialProgram")

    def as_gpconstr(self, x0):
        "Returns GP approximation of an SP constraint at x0"
        siglt0, = self.unsubbed
        posy, negy = siglt0.posy_negy()
        # assume unspecified variables have a value of 1.0
        x0.update({vk: 1.0 for vk in siglt0.varlocs if vk not in x0})
        mec = (posy.mono_lower_bound(x0) == negy.mono_lower_bound(x0))
        mec.substitutions = self.substitutions
        return mec<|MERGE_RESOLUTION|>--- conflicted
+++ resolved
@@ -502,16 +502,12 @@
         for posy in posys:
             _, exps, cs, subs = substitution(posy, substitutions)
             self._last_used_substitutions = subs
-<<<<<<< HEAD
             # remove any cs that are just nans and/or 0s
             nans = np.isnan(cs)
             if np.all(nans) or np.all(cs[~nans] == 0):
                 continue  # skip nan'd or 0'd constraint
 
-            exps, cs = self._simplify_posy_ineq(exps, cs)
-=======
             exps, cs = self._simplify_posy_ineq(exps, mag(cs))
->>>>>>> 4a256fab
             if not exps and not cs:  # tautological constraint
                 continue
             exps, cs, pmap = simplify_exps_and_cs(exps, cs, return_map=True)
