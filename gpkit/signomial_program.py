--- conflicted
+++ resolved
@@ -38,22 +38,13 @@
     """
 
     def __init__(self, cost, constraints):
-<<<<<<< HEAD
         if any(cost.cs <= 0):
-            raise ValueError("""SignomialPrograms need Posyomial objectives.
+            raise TypeError("""SignomialPrograms need Posyomial objectives.
 
     The equivalent of a Signomial objective can be constructed by constraining
     a dummy variable z to be greater than the desired Signomial objective s
     (z >= s) and then minimizing that dummy variable.""")
 
-=======
-        if any(cost.cs < 0):
-            raise ValueError("Signomials are not permitted in the objective (all"
-                             " coefficients must be positive). Reformulate this"
-                             " problem by making the signomial a constraint and"
-                             " introducing a dummy variable as both the objective"
-                             " and the upper bound on the new constraint.")
->>>>>>> b1943eea
         self.cost = cost
         self.constraints = constraints
         self.signomials = [cost] + list(constraints)
